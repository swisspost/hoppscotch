--- conflicted
+++ resolved
@@ -666,10 +666,6 @@
 import intializePwa from "../assets/js/pwa";
 import * as version from "../.postwoman/version.json";
 import { hasChromeExtensionInstalled } from "../functions/strategies/ChromeStrategy";
-<<<<<<< HEAD
-
-=======
->>>>>>> 2634eb10
 import firebase from "firebase/app";
 import { fb } from "../functions/fb";
 
