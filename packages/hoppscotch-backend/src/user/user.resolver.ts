--- conflicted
+++ resolved
@@ -10,14 +10,10 @@
 
 @Resolver(() => User)
 export class UserResolver {
-<<<<<<< HEAD
-  constructor() {}
-=======
   constructor(
     private readonly userService: UserService,
     private readonly pubsub: PubSubService,
   ) {}
->>>>>>> 648637a1
 
   @Query(() => User, {
     description:
