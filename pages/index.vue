<template>
  <div class="page">
    <div class="content">
      <div class="page-columns inner-left">
        <pw-section
          v-if="showPreRequestScript"
          class="orange"
          label="Pre-Request"
          ref="preRequest"
        >
          <ul>
            <li>
              <div class="flex-wrap">
                <label for="generatedCode">{{ $t("javascript_code") }}</label>
                <div>
                  <a
                    href="https://github.com/liyasthomas/postwoman/wiki/Pre-Request-Scripts"
                    target="_blank"
                    rel="noopener"
                  >
                    <button class="icon" v-tooltip="$t('wiki')">
                      <i class="material-icons">help</i>
                    </button>
                  </a>
                </div>
              </div>
              <Editor
                v-model="preRequestScript"
                :lang="'javascript'"
                :options="{
                  maxLines: responseBodyMaxLines,
                  minLines: '16',
                  fontSize: '16px',
                  autoScrollEditorIntoView: true,
                  showPrintMargin: false,
                  useWorker: false
                }"
              />
            </li>
          </ul>
        </pw-section>

        <pw-section class="blue" :label="$t('request')" ref="request">
          <ul>
            <li>
              <label for="method">{{ $t("method") }}</label>
              <span class="select-wrapper">
                <select id="method" v-model="method" @change="methodChange">
                  <option value="GET">GET</option>
                  <option value="HEAD">HEAD</option>
                  <option value="POST">POST</option>
                  <option value="PUT">PUT</option>
                  <option value="DELETE">DELETE</option>
                  <option value="CONNECT">CONNECT</option>
                  <option value="OPTIONS">OPTIONS</option>
                  <option value="TRACE">TRACE</option>
                  <option value="PATCH">PATCH</option>
                </select>
              </span>
            </li>
            <li>
              <label for="url">{{ $t("url") }}</label>
              <input
                :class="{ error: !isValidURL }"
                @keyup.enter="isValidURL ? sendRequest() : null"
                id="url"
                name="url"
                type="url"
                v-model="url"
              />
            </li>
            <li>
              <label for="path">{{ $t("path") }}</label>
              <input
                @keyup.enter="isValidURL ? sendRequest() : null"
                id="path"
                name="path"
                v-model="path"
                @input="pathInputHandler"
              />
            </li>
            <li>
              <label for="label">{{ $t("label") }}</label>
              <input
                id="label"
                name="label"
                type="text"
                v-model="label"
                :placeholder="$t('optional')"
              />
            </li>
            <li>
              <label class="hide-on-small-screen" for="send">&nbsp;</label>
              <button
                :disabled="!isValidURL"
                @click="sendRequest"
                id="send"
                ref="sendButton"
              >
                {{ $t("send") }}
                <!-- <span id="hidden-message">{{ $t("again") }}</span> -->
                <span>
                  <i class="material-icons">send</i>
                </span>
              </button>
            </li>
          </ul>
          <div
            class="blue"
            label="Request Body"
            v-if="['POST', 'PUT', 'PATCH'].includes(method)"
          >
            <ul>
              <li>
                <label for="contentType">{{ $t("content_type") }}</label>
                <autocomplete
                  :source="validContentTypes"
                  :spellcheck="false"
                  v-model="contentType"
                >Content Type
                </autocomplete
                >
              </li>
            </ul>
            <ul>
              <li>
                <div class="flex-wrap">
                  <span>
                    <pw-toggle :on="rawInput" @change="rawInput = $event">
                      {{ $t("raw_input") }}
                      {{ rawInput ? $t("enabled") : $t("disabled") }}
                    </pw-toggle>
                  </span>
                  <div>
                    <label for="payload">
                      <button
                        class="icon"
                        @click="$refs.payload.click()"
                        v-tooltip="$t('upload_file')"
                      >
                        <i class="material-icons">attach_file</i>
                      </button>
                    </label>
                    <input
                      ref="payload"
                      name="payload"
                      type="file"
                      @change="uploadPayload"
                    />
                  </div>
                </div>
              </li>
            </ul>
            <div v-if="!rawInput">
              <ul>
                <li>
                  <label for="reqParamList">{{ $t("parameter_list") }}</label>
                  <textarea
                    id="reqParamList"
                    readonly
                    v-textarea-auto-height="rawRequestBody"
                    v-model="rawRequestBody"
                    :placeholder="$t('add_one_parameter')"
                    rows="1"
                  ></textarea>
                </li>
              </ul>
              <ul v-for="(param, index) in bodyParams" :key="index">
                <li>
                  <input
                    :placeholder="'key ' + (index + 1)"
                    :name="'bparam' + index"
                    :value="param.key"
                    @change="
                      $store.commit('setKeyBodyParams', {
                        index,
                        value: $event.target.value
                      })
                    "
                    @keyup.prevent="setRouteQueryState"
                    autofocus
                  />
                </li>
                <li>
                  <input
                    :placeholder="'value ' + (index + 1)"
                    :id="'bvalue' + index"
                    :name="'bvalue' + index"
                    :value="param.value"
                    @change="
                      $store.commit('setValueBodyParams', {
                        index,
                        value: $event.target.value
                      })
                    "
                    @keyup.prevent="setRouteQueryState"
                  />
                </li>
                <div>
                  <li>
                    <button
                      class="icon"
                      @click="removeRequestBodyParam(index)"
                      v-tooltip.bottom="$t('delete')"
                      id="delParam"
                    >
                      <i class="material-icons">delete</i>
                    </button>
                  </li>
                </div>
              </ul>
              <ul>
                <li>
                  <button
                    class="icon"
                    @click="addRequestBodyParam"
                    name="addrequest"
                  >
                    <i class="material-icons">add</i>
                    <span>{{ $t("add_new") }}</span>
                  </button>
                </li>
              </ul>
            </div>
            <div v-else>
              <ul>
                <li>
                  <label for="rawBody">{{ $t("raw_request_body") }}</label>
                  <Editor
                    v-model="rawParams"
                    :lang="'json'"
                    :options="{
                      maxLines: '16',
                      minLines: '8',
                      fontSize: '16px',
                      autoScrollEditorIntoView: true,
                      showPrintMargin: false,
                      useWorker: false
                    }"
                  />
                </li>
              </ul>
            </div>
          </div>
          <div class="flex-wrap">
            <span>
              <button
                class="icon"
                id="show-modal"
                @click="showModal = true"
                v-tooltip.bottom="$t('import_curl')"
              >
                <i class="material-icons">import_export</i>
              </button>
              <button
                class="icon"
                id="code"
                @click="isHidden = !isHidden"
                :disabled="!isValidURL"
                v-tooltip.bottom="{
                  content: isHidden ? $t('show_code') : $t('hide_code')
                }"
              >
                <i class="material-icons">flash_on</i>
              </button>
              <button
                :class="'icon' + (showPreRequestScript ? ' info-response' : '')"
                id="preRequestScriptButton"
                v-tooltip.bottom="{
                  content: !showPreRequestScript
                    ? $t('show_prerequest_script')
                    : $t('hide_prerequest_script')
                }"
                @click="showPreRequestScript = !showPreRequestScript"
              >
                <i
                  class="material-icons"
                  :class="showPreRequestScript"
                  v-if="!showPreRequestScript"
                >code</i
                >
                <i class="material-icons" :class="showPreRequestScript" v-else
                >close</i
                >
              </button>
              <button
                :class="'icon' + (showPreRequestScript ? ' info-response' : '')"
                id="preRequestScriptButto"
                v-tooltip.bottom="{
                  content: !testsEnabled
                    ? 'Enable Tests'
                    : 'Disable Tests'
                }"
                @click="testsEnabled = !testsEnabled"
              >
                <i
                  class="material-icons"
                  :class="testsEnabled"
                  v-if="!testsEnabled"
                >code</i
                >
                <i class="material-icons" :class="testsEnabled" v-else
                >close</i
                >
              </button>
            </span>
            <span>
              <button
                class="icon"
                @click="copyRequest"
                id="copyRequest"
                ref="copyRequest"
                :disabled="!isValidURL"
                v-tooltip.bottom="$t('copy_request_link')"
              >
                <i class="material-icons">file_copy</i>
              </button>
              <button
                class="icon"
                @click="saveRequest"
                id="saveRequest"
                ref="saveRequest"
                :disabled="!isValidURL"
                v-tooltip.bottom="$t('save_to_collections')"
              >
                <i class="material-icons">save</i>
              </button>
              <button
                class="icon"
                @click="clearContent('', $event)"
                v-tooltip.bottom="$t('clear_all')"
                ref="clearAll"
              >
                <i class="material-icons">clear_all</i>
              </button>
            </span>
          </div>
        </pw-section>
        <pw-section
          v-if="testsEnabled"
          class="orange"
          label="Tests"
          ref="postRequestTests"
        >
          <ul>
            <li>
              <div class="flex-wrap">
                <label for="generatedCode">{{ $t("javascript_code") }}</label>
                <div>
                  <a
                    href="https://github.com/liyasthomas/postwoman/wiki/Post-Request-Tests"
                    target="_blank"
                    rel="noopener"
                  >
                    <button class="icon" v-tooltip="$t('wiki')">
                      <i class="material-icons">help</i>
                    </button>
                  </a>
                </div>
              </div>
              <Editor
                v-model="testScript"
                :lang="'javascript'"
                :options="{
                  maxLines: responseBodyMaxLines,
                  minLines: '16',
                  fontSize: '16px',
                  autoScrollEditorIntoView: true,
                  showPrintMargin: false,
                  useWorker: false
                }"
              />
            </li>
          </ul>
        </pw-section>

        <section id="options">
          <input id="tab-one" type="radio" name="options" checked="checked"/>
          <label for="tab-one">{{ $t("authentication") }}</label>
          <div class="tab">
            <pw-section
              class="cyan"
              :label="$t('authentication')"
              ref="authentication"
            >
              <ul>
                <li>
                  <div class="flex-wrap">
                    <label for="auth">{{ $t("authentication") }}</label>
                    <div>
                      <button
                        class="icon"
                        @click="clearContent('auth', $event)"
                        v-tooltip.bottom="$t('clear')"
                      >
                        <i class="material-icons">clear_all</i>
                      </button>
                    </div>
                  </div>
                  <span class="select-wrapper">
                    <select id="auth" v-model="auth">
                      <option>None</option>
                      <option>Basic Auth</option>
                      <option>Bearer Token</option>
                      <option>OAuth 2.0</option>
                    </select>
                  </span>
                </li>
              </ul>
              <ul v-if="auth === 'Basic Auth'">
                <li>
                  <input
                    placeholder="User"
                    name="http_basic_user"
                    v-model="httpUser"
                  />
                </li>
                <li>
                  <input
                    placeholder="Password"
                    name="http_basic_passwd"
                    :type="passwordFieldType"
                    v-model="httpPassword"
                  />
                </li>
                <div>
                  <li>
                    <button
                      class="icon"
                      id="switchVisibility"
                      ref="switchVisibility"
                      @click="switchVisibility"
                    >
                      <i
                        class="material-icons"
                        v-if="passwordFieldType === 'text'"
                      >visibility</i
                      >
                      <i
                        class="material-icons"
                        v-if="passwordFieldType !== 'text'"
                      >visibility_off</i
                      >
                    </button>
                  </li>
                </div>
              </ul>
              <ul v-if="auth === 'Bearer Token' || auth === 'OAuth 2.0'">
                <li>
                  <div class="flex-wrap">
                    <input
                      placeholder="Token"
                      name="bearer_token"
                      v-model="bearerToken"
                    />
                    <button
                      v-if="auth === 'OAuth 2.0'"
                      class="icon"
                      @click="showTokenList = !showTokenList"
                      v-tooltip.bottom="$t('use_token')"
                    >
                      <i class="material-icons">open_in_new</i>
                    </button>
                    <button
                      v-if="auth === 'OAuth 2.0'"
                      class="icon"
                      @click="showTokenRequest = !showTokenRequest"
                      v-tooltip.bottom="$t('get_token')"
                    >
                      <i class="material-icons">vpn_key</i>
                    </button>
                  </div>
                </li>
              </ul>
              <div class="flex-wrap">
                <pw-toggle
                  :on="!urlExcludes.auth"
                  @change="setExclude('auth', !$event)"
                >
                  {{ $t("include_in_url") }}
                </pw-toggle>
              </div>
            </pw-section>
            <pw-section
              v-if="showTokenRequest"
              class="red"
              label="Access Token Request"
              ref="accessTokenRequest"
            >
              <ul>
                <li>
                  <div class="flex-wrap">
                    <label for="token-name">{{ $t("token_name") }}</label>
                    <div>
                      <button
                        class="icon"
                        @click="showTokenRequestList = true"
                        v-tooltip.bottom="$t('manage_token_req')"
                      >
                        <i class="material-icons">library_add</i>
                      </button>
                      <button
                        class="icon"
                        @click="clearContent('access_token', $event)"
                        v-tooltip.bottom="$t('clear')"
                      >
                        <i class="material-icons">clear_all</i>
                      </button>
                      <button
                        class="icon"
                        @click="showTokenRequest = false"
                        v-tooltip.bottom="$t('close')"
                      >
                        <i class="material-icons">close</i>
                      </button>
                    </div>
                  </div>
                  <input
                    id="token-name"
                    :placeholder="$t('optional')"
                    name="token_name"
                    v-model="accessTokenName"
                    type="text"
                  />
                </li>
              </ul>
              <ul>
                <li>
                  <label for="oidc-discovery-url">
                    {{ $t("oidc_discovery_url") }}
                  </label>
                  <input
                    :disabled="
                      this.authUrl !== '' || this.accessTokenUrl !== ''
                    "
                    id="oidc-discovery-url"
                    name="oidc_discovery_url"
                    type="url"
                    v-model="oidcDiscoveryUrl"
                    placeholder="https://example.com/.well-known/openid-configuration"
                  />
                </li>
              </ul>
              <ul>
                <li>
                  <label for="auth-url">{{ $t("auth_url") }}</label>
                  <input
                    :disabled="this.oidcDiscoveryUrl !== ''"
                    id="auth-url"
                    name="auth_url"
                    type="url"
                    v-model="authUrl"
                    placeholder="https://example.com/login/oauth/authorize"
                  />
                </li>
              </ul>
              <ul>
                <li>
                  <label for="access-token-url">
                    {{ $t("access_token_url") }}
                  </label>
                  <input
                    :disabled="this.oidcDiscoveryUrl !== ''"
                    id="access-token-url"
                    name="access_token_url"
                    type="url"
                    v-model="accessTokenUrl"
                    placeholder="https://example.com/login/oauth/access_token"
                  />
                </li>
              </ul>
              <ul>
                <li>
                  <label for="client-id">{{ $t("client_id") }}</label>
                  <input
                    id="client-id"
                    name="client_id"
                    type="text"
                    v-model="clientId"
                    placeholder="Client ID"
                  />
                </li>
              </ul>
              <ul>
                <li>
                  <label for="scope">{{ $t("scope") }}</label>
                  <input
                    id="scope"
                    name="scope"
                    type="text"
                    v-model="scope"
                    placeholder="e.g. read:org"
                  />
                </li>
              </ul>
              <ul>
                <li>
                  <button class="icon" @click="handleAccessTokenRequest">
                    <i class="material-icons">vpn_key</i>
                    <span>{{ $t("request_token") }}</span>
                  </button>
                </li>
              </ul>
            </pw-section>
          </div>
          <input id="tab-two" type="radio" name="options"/>
          <label for="tab-two">{{ $t("headers") }}</label>
          <div class="tab">
            <pw-section class="orange" label="Headers" ref="headers">
              <ul>
                <li>
                  <div class="flex-wrap">
                    <label for="headerList">{{ $t("header_list") }}</label>
                    <div>
                      <button
                        class="icon"
                        @click="clearContent('headers', $event)"
                        v-tooltip.bottom="$t('clear')"
                      >
                        <i class="material-icons">clear_all</i>
                      </button>
                    </div>
                  </div>
                  <textarea
                    id="headerList"
                    readonly
                    v-textarea-auto-height="headerString"
                    v-model="headerString"
                    :placeholder="$t('add_one_header')"
                    rows="1"
                  ></textarea>
                </li>
              </ul>
              <ul v-for="(header, index) in headers" :key="index">
                <li>
                  <autocomplete
                    :placeholder="$t('header_count', { count: index + 1 })"
                    :source="commonHeaders"
                    :spellcheck="false"
                    :value="header.key"
                    @input="
                      $store.commit('setKeyHeader', {
                        index,
                        value: $event
                      })
                    "
                    @keyup.prevent="setRouteQueryState"
                    autofocus
                  />
                </li>
                <li>
                  <input
                    :placeholder="$t('value_count', { count: index + 1 })"
                    :name="'value' + index"
                    :value="header.value"
                    @change="
                      $store.commit('setValueHeader', {
                        index,
                        value: $event.target.value
                      })
                    "
                    @keyup.prevent="setRouteQueryState"
                  />
                </li>
                <div>
                  <li>
                    <button
                      class="icon"
                      @click="removeRequestHeader(index)"
                      v-tooltip.bottom="$t('delete')"
                      id="header"
                    >
                      <i class="material-icons">delete</i>
                    </button>
                  </li>
                </div>
              </ul>
              <ul>
                <li>
                  <button class="icon" @click="addRequestHeader">
                    <i class="material-icons">add</i>
                    <span>{{ $t("add_new") }}</span>
                  </button>
                </li>
              </ul>
            </pw-section>
          </div>
          <input id="tab-three" type="radio" name="options"/>
          <label for="tab-three">{{ $t("parameters") }}</label>
          <div class="tab">
            <pw-section class="pink" label="Parameters" ref="parameters">
              <ul>
                <li>
                  <div class="flex-wrap">
                    <label for="paramList">{{ $t("parameter_list") }}</label>
                    <div>
                      <button
                        class="icon"
                        @click="clearContent('parameters', $event)"
                        v-tooltip.bottom="$t('clear')"
                      >
                        <i class="material-icons">clear_all</i>
                      </button>
                    </div>
                  </div>
                  <textarea
                    id="paramList"
                    readonly
                    v-textarea-auto-height="queryString"
                    v-model="queryString"
                    :placeholder="$t('add_one_parameter')"
                    rows="1"
                  ></textarea>
                </li>
              </ul>
              <ul v-for="(param, index) in params" :key="index">
                <li>
                  <input
                    :placeholder="$t('parameter_count', { count: index + 1 })"
                    :name="'param' + index"
                    :value="param.key"
                    @change="
                      $store.commit('setKeyParams', {
                        index,
                        value: $event.target.value
                      })
                    "
                    autofocus
                  />
                </li>
                <li>
                  <input
                    :placeholder="$t('value_count', { count: index + 1 })"
                    :name="'value' + index"
                    :value="param.value"
                    @change="
                      $store.commit('setValueParams', {
                        index,
                        value: $event.target.value
                      })
                    "
                  />
                </li>
                <div>
                  <li>
                    <button
                      class="icon"
                      @click="removeRequestParam(index)"
                      v-tooltip.bottom="$t('delete')"
                      id="param"
                    >
                      <i class="material-icons">delete</i>
                    </button>
                  </li>
                </div>
              </ul>
              <ul>
                <li>
                  <button class="icon" @click="addRequestParam">
                    <i class="material-icons">add</i>
                    <span>{{ $t("add_new") }}</span>
                  </button>
                </li>
              </ul>
            </pw-section>
          </div>
          <!-- <div class="flex-wrap">
            <span></span>
            <button
              class="icon hide-on-small-screen"
              @click="activeSidebar = !activeSidebar"
              v-tooltip="{
                content: activeSidebar ? 'Hide Sidebar' : 'Show Sidebar'
              }"
            >
              <i class="material-icons">
                {{ activeSidebar ? "last_page" : "first_page" }}
              </i>
            </button>
          </div> -->
        </section>

        <pw-section
          class="purple"
          id="response"
          :label="$t('response')"
          ref="response"
        >
          <ul>
            <li>
              <label for="status">{{ $t("status") }}</label>
              <input
                :class="statusCategory ? statusCategory.className : ''"
                :value="response.status || $t('waiting_send_req')"
                ref="status"
                id="status"
                name="status"
                readonly
                type="text"
              />
            </li>
          </ul>
          <ul v-for="(value, key) in response.headers" :key="key">
            <li>
              <label :for="key">{{ key }}</label>
              <input :id="key" :value="value" :name="key" readonly/>
            </li>
          </ul>
          <ul v-if="response.body">
            <li>
              <div class="flex-wrap">
                <label for="body">{{ $t("response") }}</label>
                <div>
                  <button
                    class="icon"
                    @click="ToggleExpandResponse"
                    ref="ToggleExpandResponse"
                    v-if="response.body"
                    v-tooltip="{
                      content: !expandResponse
                        ? $t('expand_response')
                        : $t('collapse_response')
                    }"
                  >
                    <i class="material-icons">
                      {{ !expandResponse ? "unfold_more" : "unfold_less" }}
                    </i>
                  </button>
                  <button
                    class="icon"
                    @click="downloadResponse"
                    ref="downloadResponse"
                    v-if="response.body"
                    v-tooltip="$t('download_file')"
                  >
                    <i class="material-icons">get_app</i>
                  </button>
                  <button
                    class="icon"
                    @click="copyResponse"
                    ref="copyResponse"
                    v-if="response.body"
                    v-tooltip="$t('copy_response')"
                  >
                    <i class="material-icons">file_copy</i>
                  </button>
                </div>
              </div>
              <div id="response-details-wrapper">
                <Editor
                  :value="responseBodyText"
                  :lang="responseBodyType"
                  :options="{
                    maxLines: responseBodyMaxLines,
                    minLines: '16',
                    fontSize: '16px',
                    autoScrollEditorIntoView: true,
                    readOnly: true,
                    showPrintMargin: false,
                    useWorker: false
                  }"
                />
                <iframe
                  :class="{ hidden: !previewEnabled }"
                  class="covers-response"
                  ref="previewFrame"
                  src="about:blank"
                ></iframe>
              </div>
              <div
                class="align-right"
                v-if="response.body && responseType === 'text/html'"
              >
                <button class="icon" @click.prevent="togglePreview">
                  <i class="material-icons">
                    {{ !previewEnabled ? "visibility" : "visibility_off" }}
                  </i>
                  <span>
                    {{
                      previewEnabled ? $t("hide_preview") : $t("preview_html")
                    }}
                  </span>
                </button>
              </div>
            </li>
          </ul>
        </pw-section>
      </div>
      <aside v-if="activeSidebar" class="sticky-inner inner-right">
        <section>
          <input id="history-tab" type="radio" name="side" checked="checked"/>
          <label for="history-tab">{{ $t("history") }}</label>
          <div class="tab">
            <history @useHistory="handleUseHistory" ref="historyComponent"/>
          </div>
          <input id="collection-tab" type="radio" name="side"/>
          <label for="collection-tab">{{ $t("collections") }}</label>
          <div class="tab">
            <pw-section
              class="yellow"
              :label="$t('collections')"
              ref="collections"
            >
              <collections/>
            </pw-section>
          </div>
          <input id="sync-tab" type="radio" name="side" />
          <label for="sync-tab">{{ $t("sync") }}</label>
          <div class="tab">
            <pw-section
              v-if="fb.currentUser"
              class="pink"
              label="Sync"
              ref="sync"
            >
              <inputform />
              <ballsfeed />
            </pw-section>
            <pw-section v-else>
              <ul>
                <li>
                  <label>{{ $t("login_first") }}</label>
                </li>
              </ul>
            </pw-section>
          </div>
        </section>
      </aside>

      <save-request-as
        :show="showRequestModal"
        @hide-model="hideRequestModal"
        :editing-request="editRequest"
      />

      <pw-modal v-if="showModal" @close="showModal = false">
        <div slot="header">
          <ul>
            <li>
              <div class="flex-wrap">
                <h3 class="title">{{ $t("import_curl") }}</h3>
                <div>
                  <button class="icon" @click="showModal = false">
                    <i class="material-icons">close</i>
                  </button>
                </div>
              </div>
            </li>
          </ul>
        </div>
        <div slot="body">
          <ul>
            <li>
              <textarea
                id="import-text"
                autofocus
                rows="8"
                :placeholder="$t('enter_curl')"
              ></textarea>
            </li>
          </ul>
        </div>
        <div slot="footer">
          <div class="flex-wrap">
            <span></span>
            <span>
              <button class="icon" @click="showModal = false">
                {{ $t("cancel") }}
              </button>
              <button class="icon primary" @click="handleImport">
                {{ $t("import") }}
              </button>
            </span>
          </div>
        </div>
      </pw-modal>

      <pw-modal v-if="!isHidden" @close="isHidden = true">
        <div slot="header">
          <ul>
            <li>
              <div class="flex-wrap">
                <h3 class="title">{{ $t("generate_code") }}</h3>
                <div>
                  <button class="icon" @click="isHidden = true">
                    <i class="material-icons">close</i>
                  </button>
                </div>
              </div>
            </li>
          </ul>
        </div>
        <div slot="body">
          <ul>
            <li>
              <label for="requestType">{{ $t("request_type") }}</label>
              <span class="select-wrapper">
                <select id="requestType" v-model="requestType">
                  <option>JavaScript XHR</option>
                  <option>Fetch</option>
                  <option>cURL</option>
                </select>
              </span>
            </li>
          </ul>
          <ul>
            <li>
              <div class="flex-wrap">
                <label for="generatedCode">{{ $t("generated_code") }}</label>
                <div>
                  <button
                    class="icon"
                    @click="copyRequestCode"
                    id="copyRequestCode"
                    ref="copyRequestCode"
                    v-tooltip="$t('copy_code')"
                  >
                    <i class="material-icons">file_copy</i>
                  </button>
                </div>
              </div>
              <textarea
                id="generatedCode"
                ref="generatedCode"
                name="generatedCode"
                rows="8"
                v-model="requestCode"
              ></textarea>
            </li>
          </ul>
        </div>
        <div slot="footer"></div>
      </pw-modal>

      <pw-modal v-if="showTokenList" @close="showTokenList = false">
        <div slot="header">
          <ul>
            <li>
              <div class="flex-wrap">
                <h3 class="title">{{ $t("manage_token") }}</h3>
                <div>
                  <button class="icon" @click="showTokenList = false">
                    <i class="material-icons">close</i>
                  </button>
                </div>
              </div>
            </li>
          </ul>
        </div>
        <div slot="body">
          <ul>
            <li>
              <div class="flex-wrap">
                <label for="token-list">{{ $t("token_list") }}</label>
                <div v-if="tokens.length != 0">
                  <button
                    class="icon"
                    @click="clearContent('tokens', $event)"
                    v-tooltip.bottom="$t('clear')"
                  >
                    <i class="material-icons">clear_all</i>
                  </button>
                </div>
              </div>
            </li>
          </ul>
          <ul id="token-list" v-for="(token, index) in tokens" :key="index">
            <li>
              <input
                :placeholder="'name ' + (index + 1)"
                :value="token.name"
                @change="
                  $store.commit('setOAuthTokenName', {
                    index,
                    value: $event.target.value
                  })
                "
              />
            </li>
            <li>
              <input :value="token.value" readonly/>
            </li>
            <div class="flex-wrap">
              <li>
                <button
                  class="icon"
                  @click="useOAuthToken(token.value)"
                  v-tooltip.bottom="$t('use_token')"
                >
                  <i class="material-icons">input</i>
                </button>
              </li>
              <li>
                <button
                  class="icon"
                  @click="removeOAuthToken(index)"
                  v-tooltip.bottom="$t('delete')"
                >
                  <i class="material-icons">delete</i>
                </button>
              </li>
            </div>
          </ul>
          <p v-if="tokens.length === 0" class="info">
            {{ $t("empty") }}
          </p>
        </div>
        <div slot="footer"></div>
      </pw-modal>

      <pw-modal
        v-if="showTokenRequestList"
        @close="showTokenRequestList = false"
      >
        <div slot="header">
          <ul>
            <li>
              <div class="flex-wrap">
                <h3 class="title">{{ $t("manage_token_req") }}</h3>
                <div>
                  <button class="icon" @click="showTokenRequestList = false">
                    <i class="material-icons">close</i>
                  </button>
                </div>
              </div>
            </li>
          </ul>
        </div>
        <div slot="body">
          <ul>
            <li>
              <div class="flex-wrap">
                <label for="token-req-list">{{ $t("token_req_list") }}</label>
                <div>
                  <button
                    :disabled="this.tokenReqs.length === 0"
                    class="icon"
                    @click="showTokenRequestList = false"
                    v-tooltip.bottom="$t('use_token_req')"
                  >
                    <i class="material-icons">input</i>
                  </button>
                  <button
                    :disabled="this.tokenReqs.length === 0"
                    class="icon"
                    @click="removeOAuthTokenReq"
                    v-tooltip.bottom="$t('delete')"
                  >
                    <i class="material-icons">delete</i>
                  </button>
                </div>
              </div>
              <span class="select-wrapper">
                <select
                  id="token-req-list"
                  v-model="tokenReqSelect"
                  :disabled="this.tokenReqs.length === 0"
                  @change="tokenReqChange($event)"
                >
                  <option
                    v-for="(req, index) in tokenReqs"
                    :key="index"
                    :value="req.name"
                  >
                    {{ req.name }}
                  </option>
                </select>
              </span>
            </li>
          </ul>
          <ul>
            <li>
              <label for="token-req-name">{{ $t("token_req_name") }}</label>
              <input v-model="tokenReqName"/>
            </li>
          </ul>
          <ul>
            <li>
              <label for="token-req-details">
                {{ $t("token_req_details") }}
              </label>
              <textarea
                id="token-req-details"
                readonly
                rows="7"
                v-model="tokenReqDetails"
              ></textarea>
            </li>
          </ul>
        </div>
        <div slot="footer">
          <div class="flex-wrap">
            <span></span>
            <span>
              <button class="icon primary" @click="addOAuthTokenReq">
                {{ $t("save_token_req") }}
              </button>
            </span>
          </div>
        </div>
      </pw-modal>
    </div>
  </div>
</template>

<script>
<<<<<<< HEAD
  import section from "../components/section";
  import url from "url";
  import querystring from "querystring";
  import textareaAutoHeight from "../directives/textareaAutoHeight";
  import parseCurlCommand from "../assets/js/curlparser.js";
  import getEnvironmentVariablesFromScript from "../functions/preRequest";
  import runTestScriptWitVariables from '../functions/postWomanTesting';
  import parseTemplateString from "../functions/templating";
  import AceEditor from "../components/ace-editor";
  import {tokenRequest, oauthRedirect} from "../assets/js/oauth";
  import {sendNetworkRequest} from "../functions/network";
=======
import section from "../components/section";
import url from "url";
import querystring from "querystring";
import textareaAutoHeight from "../directives/textareaAutoHeight";
import parseCurlCommand from "../assets/js/curlparser.js";
import getEnvironmentVariablesFromScript from "../functions/preRequest";
import parseTemplateString from "../functions/templating";
import AceEditor from "../components/ace-editor";
import { tokenRequest, oauthRedirect } from "../assets/js/oauth";
import { sendNetworkRequest } from "../functions/network";
import { fb } from "../functions/fb";
>>>>>>> 92d8878c

  const statusCategories = [
    {
      name: "informational",
      statusCodeRegex: new RegExp(/[1][0-9]+/),
      className: "info-response"
    },
    {
      name: "successful",
      statusCodeRegex: new RegExp(/[2][0-9]+/),
      className: "success-response"
    },
    {
      name: "redirection",
      statusCodeRegex: new RegExp(/[3][0-9]+/),
      className: "redir-response"
    },
    {
      name: "client error",
      statusCodeRegex: new RegExp(/[4][0-9]+/),
      className: "cl-error-response"
    },
    {
      name: "server error",
      statusCodeRegex: new RegExp(/[5][0-9]+/),
      className: "sv-error-response"
    },
    {
      // this object is a catch-all for when no other objects match and should always be last
      name: "unknown",
      statusCodeRegex: new RegExp(/.*/),
      className: "missing-data-response"
    }
  ];
  const parseHeaders = xhr => {
    const headers = xhr
      .getAllResponseHeaders()
      .trim()
      .split(/[\r\n]+/);
    const headerMap = {};
    headers.forEach(line => {
      const parts = line.split(": ");
      const header = parts.shift().toLowerCase();
      const value = parts.join(": ");
      headerMap[header] = value;
    });
    return headerMap;
  };
  export const findStatusGroup = responseStatus =>
    statusCategories.find(status => status.statusCodeRegex.test(responseStatus));

  export default {
    directives: {
      textareaAutoHeight
    },

<<<<<<< HEAD
    components: {
      "pw-section": section,
      "pw-toggle": () => import("../components/toggle"),
      "pw-modal": () => import("../components/modal"),
      history: () => import("../components/history"),
      autocomplete: () => import("../components/autocomplete"),
      collections: () => import("../components/collections"),
      saveRequestAs: () => import("../components/collections/saveRequestAs"),
      Editor: AceEditor
    },
    data() {
      return {
        showModal: false,
        showPreRequestScript: false,
        testsEnabled: false,
        preRequestScript: "// pw.env.set('variable', 'value');",
        testScript: "// pw.expect('variable').toBe('value');",
        copyButton: '<i class="material-icons">file_copy</i>',
        downloadButton: '<i class="material-icons">get_app</i>',
        doneButton: '<i class="material-icons">done</i>',
        isHidden: true,
        response: {
          status: "",
          headers: "",
          body: ""
        },
        previewEnabled: false,
        paramsWatchEnabled: true,
        expandResponse: false,
        showTokenList: false,
        showTokenRequest: false,
        showTokenRequestList: false,
=======
  components: {
    "pw-section": section,
    "pw-toggle": () => import("../components/toggle"),
    "pw-modal": () => import("../components/modal"),
    history: () => import("../components/history"),
    autocomplete: () => import("../components/autocomplete"),
    collections: () => import("../components/collections"),
    saveRequestAs: () => import("../components/collections/saveRequestAs"),
    Editor: AceEditor,
    inputform: () => import("../components/firebase/inputform"),
    ballsfeed: () => import("../components/firebase/feeds")
  },
  data() {
    return {
      showModal: false,
      showPreRequestScript: false,
      preRequestScript: "// pw.env.set('variable', 'value');",
      copyButton: '<i class="material-icons">file_copy</i>',
      downloadButton: '<i class="material-icons">get_app</i>',
      doneButton: '<i class="material-icons">done</i>',
      isHidden: true,
      response: {
        status: "",
        headers: "",
        body: ""
      },
      previewEnabled: false,
      paramsWatchEnabled: true,
      expandResponse: false,
      showTokenList: false,
      showTokenRequest: false,
      showTokenRequestList: false,
>>>>>>> 92d8878c

        /**
         * These are content types that can be automatically
         * serialized by postwoman.
         */
        knownContentTypes: [
          "application/json",
          "application/x-www-form-urlencoded"
        ],

        /**
         * These are a list of Content Types known to Postwoman.
         */
        validContentTypes: [
          "application/json",
          "application/hal+json",
          "application/xml",
          "application/x-www-form-urlencoded",
          "text/html",
          "text/plain"
        ],

<<<<<<< HEAD
        commonHeaders: [
          "WWW-Authenticate",
          "Authorization",
          "Proxy-Authenticate",
          "Proxy-Authorization",
          "Age",
          "Cache-Control",
          "Clear-Site-Data",
          "Expires",
          "Pragma",
          "Warning",
          "Accept-CH",
          "Accept-CH-Lifetime",
          "Early-Data",
          "Content-DPR",
          "DPR",
          "Device-Memory",
          "Save-Data",
          "Viewport-Width",
          "Width",
          "Last-Modified",
          "ETag",
          "If-Match",
          "If-None-Match",
          "If-Modified-Since",
          "If-Unmodified-Since",
          "Vary",
          "Connection",
          "Keep-Alive",
          "Accept",
          "Accept-Charset",
          "Accept-Encoding",
          "Accept-Language",
          "Expect",
          "Max-Forwards",
          "Cookie",
          "Set-Cookie",
          "Cookie2",
          "Set-Cookie2",
          "Access-Control-Allow-Origin",
          "Access-Control-Allow-Credentials",
          "Access-Control-Allow-Headers",
          "Access-Control-Allow-Methods",
          "Access-Control-Expose-Headers",
          "Access-Control-Max-Age",
          "Access-Control-Request-Headers",
          "Access-Control-Request-Method",
          "Origin",
          "Service-Worker-Allowed",
          "Timing-Allow-Origin",
          "X-Permitted-Cross-Domain-Policies",
          "DNT",
          "Tk",
          "Content-Disposition",
          "Content-Length",
          "Content-Type",
          "Content-Encoding",
          "Content-Language",
          "Content-Location",
          "Forwarded",
          "X-Forwarded-For",
          "X-Forwarded-Host",
          "X-Forwarded-Proto",
          "Via",
          "Location",
          "From",
          "Host",
          "Referer",
          "Referrer-Policy",
          "User-Agent",
          "Allow",
          "Server",
          "Accept-Ranges",
          "Range",
          "If-Range",
          "Content-Range",
          "Cross-Origin-Opener-Policy",
          "Cross-Origin-Resource-Policy",
          "Content-Security-Policy",
          "Content-Security-Policy-Report-Only",
          "Expect-CT",
          "Feature-Policy",
          "Public-Key-Pins",
          "Public-Key-Pins-Report-Only",
          "Strict-Transport-Security",
          "Upgrade-Insecure-Requests",
          "X-Content-Type-Options",
          "X-Download-Options",
          "X-Frame-Options",
          "X-Powered-By",
          "X-XSS-Protection",
          "Last-Event-ID",
          "NEL",
          "Ping-From",
          "Ping-To",
          "Report-To",
          "Transfer-Encoding",
          "TE",
          "Trailer",
          "Sec-WebSocket-Key",
          "Sec-WebSocket-Extensions",
          "Sec-WebSocket-Accept",
          "Sec-WebSocket-Protocol",
          "Sec-WebSocket-Version",
          "Accept-Push-Policy",
          "Accept-Signature",
          "Alt-Svc",
          "Date",
          "Large-Allocation",
          "Link",
          "Push-Policy",
          "Retry-After",
          "Signature",
          "Signed-Headers",
          "Server-Timing",
          "SourceMap",
          "Upgrade",
          "X-DNS-Prefetch-Control",
          "X-Firefox-Spdy",
          "X-Pingback",
          "X-Requested-With",
          "X-Robots-Tag",
          "X-UA-Compatible"
        ],
        showRequestModal: false,
        editRequest: {},

        urlExcludes: {},
        responseBodyText: "",
        responseBodyType: "text",
        responseBodyMaxLines: 16,
        activeSidebar: true
      };
=======
      commonHeaders: [
        "WWW-Authenticate",
        "Authorization",
        "Proxy-Authenticate",
        "Proxy-Authorization",
        "Age",
        "Cache-Control",
        "Clear-Site-Data",
        "Expires",
        "Pragma",
        "Warning",
        "Accept-CH",
        "Accept-CH-Lifetime",
        "Early-Data",
        "Content-DPR",
        "DPR",
        "Device-Memory",
        "Save-Data",
        "Viewport-Width",
        "Width",
        "Last-Modified",
        "ETag",
        "If-Match",
        "If-None-Match",
        "If-Modified-Since",
        "If-Unmodified-Since",
        "Vary",
        "Connection",
        "Keep-Alive",
        "Accept",
        "Accept-Charset",
        "Accept-Encoding",
        "Accept-Language",
        "Expect",
        "Max-Forwards",
        "Cookie",
        "Set-Cookie",
        "Cookie2",
        "Set-Cookie2",
        "Access-Control-Allow-Origin",
        "Access-Control-Allow-Credentials",
        "Access-Control-Allow-Headers",
        "Access-Control-Allow-Methods",
        "Access-Control-Expose-Headers",
        "Access-Control-Max-Age",
        "Access-Control-Request-Headers",
        "Access-Control-Request-Method",
        "Origin",
        "Service-Worker-Allowed",
        "Timing-Allow-Origin",
        "X-Permitted-Cross-Domain-Policies",
        "DNT",
        "Tk",
        "Content-Disposition",
        "Content-Length",
        "Content-Type",
        "Content-Encoding",
        "Content-Language",
        "Content-Location",
        "Forwarded",
        "X-Forwarded-For",
        "X-Forwarded-Host",
        "X-Forwarded-Proto",
        "Via",
        "Location",
        "From",
        "Host",
        "Referer",
        "Referrer-Policy",
        "User-Agent",
        "Allow",
        "Server",
        "Accept-Ranges",
        "Range",
        "If-Range",
        "Content-Range",
        "Cross-Origin-Opener-Policy",
        "Cross-Origin-Resource-Policy",
        "Content-Security-Policy",
        "Content-Security-Policy-Report-Only",
        "Expect-CT",
        "Feature-Policy",
        "Public-Key-Pins",
        "Public-Key-Pins-Report-Only",
        "Strict-Transport-Security",
        "Upgrade-Insecure-Requests",
        "X-Content-Type-Options",
        "X-Download-Options",
        "X-Frame-Options",
        "X-Powered-By",
        "X-XSS-Protection",
        "Last-Event-ID",
        "NEL",
        "Ping-From",
        "Ping-To",
        "Report-To",
        "Transfer-Encoding",
        "TE",
        "Trailer",
        "Sec-WebSocket-Key",
        "Sec-WebSocket-Extensions",
        "Sec-WebSocket-Accept",
        "Sec-WebSocket-Protocol",
        "Sec-WebSocket-Version",
        "Accept-Push-Policy",
        "Accept-Signature",
        "Alt-Svc",
        "Date",
        "Large-Allocation",
        "Link",
        "Push-Policy",
        "Retry-After",
        "Signature",
        "Signed-Headers",
        "Server-Timing",
        "SourceMap",
        "Upgrade",
        "X-DNS-Prefetch-Control",
        "X-Firefox-Spdy",
        "X-Pingback",
        "X-Requested-With",
        "X-Robots-Tag",
        "X-UA-Compatible"
      ],
      showRequestModal: false,
      editRequest: {},
      urlExcludes: {},
      responseBodyText: "",
      responseBodyType: "text",
      responseBodyMaxLines: 16,
      activeSidebar: true,
      fb
    };
  },
  watch: {
    urlExcludes: {
      deep: true,
      handler() {
        this.$store.commit("postwoman/applySetting", [
          "URL_EXCLUDES",
          Object.assign({}, this.urlExcludes)
        ]);
      }
    },
    contentType(val) {
      this.rawInput = !this.knownContentTypes.includes(val);
    },
    rawInput(status) {
      if (status && this.rawParams === "") this.rawParams = "{}";
      else this.setRouteQueryState();
>>>>>>> 92d8878c
    },
    watch: {
      urlExcludes: {
        deep: true,
        handler() {
          this.$store.commit("postwoman/applySetting", [
            "URL_EXCLUDES",
            Object.assign({}, this.urlExcludes)
          ]);
        }
      },
      contentType(val) {
        this.rawInput = !this.knownContentTypes.includes(val);
      },
      rawInput(status) {
        if (status && this.rawParams === "") this.rawParams = "{}";
        else this.setRouteQueryState();
      },
      "response.body": function (val) {
        if (
          this.response.body === this.$t("waiting_send_req") ||
          this.response.body === this.$t("loading")
        ) {
          this.responseBodyText = this.response.body;
          this.responseBodyType = "text";
        } else {
          if (
            this.responseType === "application/json" ||
            this.responseType === "application/hal+json"
          ) {
            this.responseBodyText = JSON.stringify(this.response.body, null, 2);
            this.responseBodyType = "json";
          } else if (this.responseType === "text/html") {
            this.responseBodyText = this.response.body;
            this.responseBodyType = "html";
          } else {
            this.responseBodyText = this.response.body;
            this.responseBodyType = "text";
          }
        }
      },
      params: {
        handler: function (newValue) {
          if (!this.paramsWatchEnabled) {
            this.paramsWatchEnabled = true;
            return;
          }
          let path = this.path;
          let queryString = newValue
            .filter(({key}) => !!key)
            .map(({key, value}) => `${key}=${value}`)
            .join("&");
          queryString = queryString === "" ? "" : `?${queryString}`;
          if (path.includes("?")) {
            path = path.slice(0, path.indexOf("?")) + queryString;
          } else {
            path = path + queryString;
          }

          this.path = path;
        },
        deep: true
      },
      selectedRequest(newValue, oldValue) {
        // @TODO: Convert all variables to single request variable
        if (!newValue) return;
        this.url = newValue.url;
        this.path = newValue.path;
        this.method = newValue.method;
        this.auth = newValue.auth;
        this.httpUser = newValue.httpUser;
        this.httpPassword = newValue.httpPassword;
        this.passwordFieldType = newValue.passwordFieldType;
        this.bearerToken = newValue.bearerToken;
        this.headers = newValue.headers;
        this.params = newValue.params;
        this.bodyParams = newValue.bodyParams;
        this.rawParams = newValue.rawParams;
        this.rawInput = newValue.rawInput;
        this.contentType = newValue.contentType;
        this.requestType = newValue.requestType;
      },
      editingRequest(newValue) {
        this.editRequest = newValue;
        this.showRequestModal = true;
      }
    },
    computed: {
      url: {
        get() {
          return this.$store.state.request.url;
        },
        set(value) {
          this.$store.commit("setState", {value, attribute: "url"});
        }
      },
      method: {
        get() {
          return this.$store.state.request.method;
        },
        set(value) {
          this.$store.commit("setState", {value, attribute: "method"});
        }
      },
      path: {
        get() {
          return this.$store.state.request.path;
        },
        set(value) {
          this.$store.commit("setState", {value, attribute: "path"});
        }
      },
      label: {
        get() {
          return this.$store.state.request.label;
        },
        set(value) {
          this.$store.commit("setState", {value, attribute: "label"});
        }
      },
      auth: {
        get() {
          return this.$store.state.request.auth;
        },
        set(value) {
          this.$store.commit("setState", {value, attribute: "auth"});
        }
      },
      httpUser: {
        get() {
          return this.$store.state.request.httpUser;
        },
        set(value) {
          this.$store.commit("setState", {value, attribute: "httpUser"});
        }
      },
      httpPassword: {
        get() {
          return this.$store.state.request.httpPassword;
        },
        set(value) {
          this.$store.commit("setState", {value, attribute: "httpPassword"});
        }
      },
      bearerToken: {
        get() {
          return this.$store.state.request.bearerToken;
        },
        set(value) {
          this.$store.commit("setState", {value, attribute: "bearerToken"});
        }
      },
      tokens: {
        get() {
          return this.$store.state.oauth2.tokens;
        },
        set(value) {
          this.$store.commit("setOAuth2", {value, attribute: "tokens"});
        }
      },
      tokenReqs: {
        get() {
          return this.$store.state.oauth2.tokenReqs;
        },
        set(value) {
          this.$store.commit("setOAuth2", {value, attribute: "tokenReqs"});
        }
      },
      tokenReqSelect: {
        get() {
          return this.$store.state.oauth2.tokenReqSelect;
        },
        set(value) {
          this.$store.commit("setOAuth2", {value, attribute: "tokenReqSelect"});
        }
      },
      tokenReqName: {
        get() {
          return this.$store.state.oauth2.tokenReqName;
        },
        set(value) {
          this.$store.commit("setOAuth2", {value, attribute: "tokenReqName"});
        }
      },
      accessTokenName: {
        get() {
          return this.$store.state.oauth2.accessTokenName;
        },
        set(value) {
          this.$store.commit("setOAuth2", {
            value,
            attribute: "accessTokenName"
          });
        }
      },
      oidcDiscoveryUrl: {
        get() {
          return this.$store.state.oauth2.oidcDiscoveryUrl;
        },
        set(value) {
          this.$store.commit("setOAuth2", {
            value,
            attribute: "oidcDiscoveryUrl"
          });
        }
      },
      authUrl: {
        get() {
          return this.$store.state.oauth2.authUrl;
        },
        set(value) {
          this.$store.commit("setOAuth2", {value, attribute: "authUrl"});
        }
      },
      accessTokenUrl: {
        get() {
          return this.$store.state.oauth2.accessTokenUrl;
        },
        set(value) {
          this.$store.commit("setOAuth2", {value, attribute: "accessTokenUrl"});
        }
      },
      clientId: {
        get() {
          return this.$store.state.oauth2.clientId;
        },
        set(value) {
          this.$store.commit("setOAuth2", {value, attribute: "clientId"});
        }
      },
      scope: {
        get() {
          return this.$store.state.oauth2.scope;
        },
        set(value) {
          this.$store.commit("setOAuth2", {value, attribute: "scope"});
        }
      },
      state: {
        get() {
          return this.$store.state.oauth2.state;
        },
        set(value) {
          this.$store.commit("setOAuth2", {value, attribute: "state"});
        }
      },
      headers: {
        get() {
          return this.$store.state.request.headers;
        },
        set(value) {
          this.$store.commit("setState", {value, attribute: "headers"});
        }
      },
      params: {
        get() {
          return this.$store.state.request.params;
        },
        set(value) {
          this.$store.commit("setState", {value, attribute: "params"});
        }
      },
      bodyParams: {
        get() {
          return this.$store.state.request.bodyParams;
        },
        set(value) {
          this.$store.commit("setState", {value, attribute: "bodyParams"});
        }
      },
      rawParams: {
        get() {
          return this.$store.state.request.rawParams;
        },
        set(value) {
          this.$store.commit("setState", {value, attribute: "rawParams"});
        }
      },
      rawInput: {
        get() {
          return this.$store.state.request.rawInput;
        },
        set(value) {
          this.$store.commit("setState", {value, attribute: "rawInput"});
        }
      },
      requestType: {
        get() {
          return this.$store.state.request.requestType;
        },
        set(value) {
          this.$store.commit("setState", {value, attribute: "requestType"});
        }
      },
      contentType: {
        get() {
          return this.$store.state.request.contentType;
        },
        set(value) {
          this.$store.commit("setState", {value, attribute: "contentType"});
        }
      },
      passwordFieldType: {
        get() {
          return this.$store.state.request.passwordFieldType;
        },
        set(value) {
          this.$store.commit("setState", {
            value,
            attribute: "passwordFieldType"
          });
        }
      },

      selectedRequest() {
        return this.$store.state.postwoman.selectedRequest;
      },
      editingRequest() {
        return this.$store.state.postwoman.editingRequest;
      },
      requestName() {
        return this.label;
      },
      statusCategory() {
        return findStatusGroup(this.response.status);
      },
      isValidURL() {
        if (this.showPreRequestScript) {
          // we cannot determine if a URL is valid because the full string is not known ahead of time
          return true;
        }
        const protocol = "^(https?:\\/\\/)?";
        const validIP = new RegExp(
          protocol +
          "(([0-9]|[1-9][0-9]|1[0-9]{2}|2[0-4][0-9]|25[0-5]).){3}([0-9]|[1-9][0-9]|1[0-9]{2}|2[0-4][0-9]|25[0-5])$"
        );
        const validHostname = new RegExp(
          protocol +
          "(([a-zA-Z0-9]|[a-zA-Z0-9][a-zA-Z0-9-]*[a-zA-Z0-9]).)*([A-Za-z0-9]|[A-Za-z0-9][A-Za-z0-9-]*[A-Za-z0-9/])$"
        );
        return validIP.test(this.url) || validHostname.test(this.url);
      },
      hasRequestBody() {
        return ["POST", "PUT", "PATCH"].includes(this.method);
      },
      pathName() {
        return this.path.match(/^([^?]*)\??/)[1];
      },
      rawRequestBody() {
        const {bodyParams} = this;
        if (this.contentType === "application/json") {
          try {
            const obj = JSON.parse(
              `{${bodyParams
                .filter(({key}) => !!key)
                .map(
                  ({key, value}) => `
              "${key}": "${value}"
              `
                )
                .join()}}`
            );
            return JSON.stringify(obj);
          } catch (ex) {
            return "invalid";
          }
        } else {
          return bodyParams
            .filter(({key}) => !!key)
            .map(({key, value}) => `${key}=${encodeURIComponent(value)}`)
            .join("&");
        }
      },
      headerString() {
        const result = this.headers
          .filter(({key}) => !!key)
          .map(({key, value}) => `${key}: ${value}`)
          .join(",\n");
        return result === "" ? "" : `${result}`;
      },
      queryString() {
        const result = this.params
          .filter(({key}) => !!key)
          .map(({key, value}) => `${key}=${encodeURIComponent(value)}`)
          .join("&");
        return result === "" ? "" : `?${result}`;
      },
      responseType() {
        return (this.response.headers["content-type"] || "")
          .split(";")[0]
          .toLowerCase();
      },
      requestCode() {
        if (this.requestType === "JavaScript XHR") {
          const requestString = [];
          requestString.push("const xhr = new XMLHttpRequest()");
          const user =
            this.auth === "Basic Auth" ? "'" + this.httpUser + "'" : null;
          const pswd =
            this.auth === "Basic Auth" ? "'" + this.httpPassword + "'" : null;
          requestString.push(
            "xhr.open('" +
            this.method +
            "', '" +
            this.url +
            this.pathName +
            this.queryString +
            "', true, " +
            user +
            ", " +
            pswd +
            ")"
          );
          if (this.auth === "Bearer Token" || this.auth === "OAuth 2.0") {
            requestString.push(
              "xhr.setRequestHeader('Authorization', 'Bearer " +
              this.bearerToken +
              "')"
            );
          }
          if (this.headers) {
            this.headers.forEach(element => {
              requestString.push(
                "xhr.setRequestHeader('" +
                element.key +
                "', '" +
                element.value +
                "')"
              );
            });
          }
          if (["POST", "PUT", "PATCH"].includes(this.method)) {
            const requestBody = this.rawInput
              ? this.rawParams
              : this.rawRequestBody;
            requestString.push(
              "xhr.setRequestHeader('Content-Length', " + requestBody.length + ")"
            );
            requestString.push(
              "xhr.setRequestHeader('Content-Type', '" +
              this.contentType +
              "; charset=utf-8')"
            );
            requestString.push("xhr.send(" + requestBody + ")");
          } else {
            requestString.push("xhr.send()");
          }
          return requestString.join("\n");
        } else if (this.requestType === "Fetch") {
          const requestString = [];
          let headers = [];
          requestString.push(
            'fetch("' + this.url + this.pathName + this.queryString + '", {\n'
          );
          requestString.push('  method: "' + this.method + '",\n');
          if (this.auth === "Basic Auth") {
            const basic = this.httpUser + ":" + this.httpPassword;
            headers.push(
              '    "Authorization": "Basic ' +
              window.btoa(unescape(encodeURIComponent(basic))) +
              '",\n'
            );
          } else if (this.auth === "Bearer Token" || this.auth === "OAuth 2.0") {
            headers.push(
              '    "Authorization": "Bearer ' + this.bearerToken + '",\n'
            );
          }
          if (["POST", "PUT", "PATCH"].includes(this.method)) {
            const requestBody = this.rawInput
              ? this.rawParams
              : this.rawRequestBody;
            requestString.push("  body: " + requestBody + ",\n");
            headers.push('    "Content-Length": ' + requestBody.length + ",\n");
            headers.push(
              '    "Content-Type": "' + this.contentType + '; charset=utf-8",\n'
            );
          }
          if (this.headers) {
            this.headers.forEach(element => {
              headers.push(
                '    "' + element.key + '": "' + element.value + '",\n'
              );
            });
          }
          headers = headers.join("").slice(0, -2);
          requestString.push("  headers: {\n" + headers + "\n  },\n");
          requestString.push('  credentials: "same-origin"\n');
          requestString.push("}).then(function(response) {\n");
          requestString.push("  response.status\n");
          requestString.push("  response.statusText\n");
          requestString.push("  response.headers\n");
          requestString.push("  response.url\n\n");
          requestString.push("  return response.text()\n");
          requestString.push("}).catch(function(error) {\n");
          requestString.push("  error.message\n");
          requestString.push("})");
          return requestString.join("");
        } else if (this.requestType === "cURL") {
          const requestString = [];
          requestString.push("curl -X " + this.method + " \n");
          requestString.push(
            "  '" + this.url + this.pathName + this.queryString + "' \n"
          );
          if (this.auth === "Basic Auth") {
            const basic = this.httpUser + ":" + this.httpPassword;
            requestString.push(
              "  -H 'Authorization: Basic " +
              window.btoa(unescape(encodeURIComponent(basic))) +
              "' \n"
            );
          } else if (this.auth === "Bearer Token" || this.auth === "OAuth 2.0") {
            requestString.push(
              "  -H 'Authorization: Bearer " + this.bearerToken + "' \n"
            );
          }
          if (this.headers) {
            this.headers.forEach(element => {
              requestString.push(
                "  -H '" + element.key + ": " + element.value + "' \n"
              );
            });
          }
          if (["POST", "PUT", "PATCH"].includes(this.method)) {
            const requestBody = this.rawInput
              ? this.rawParams
              : this.rawRequestBody;
            requestString.push(
              "  -H 'Content-Length: " + requestBody.length + "' \n"
            );
            requestString.push(
              "  -H 'Content-Type: " + this.contentType + "; charset=utf-8' \n"
            );
            requestString.push("  -d '" + requestBody + "' \n");
          }
          return requestString.join("").slice(0, -2);
        }
      },
      tokenReqDetails() {
        const details = {
          oidcDiscoveryUrl: this.oidcDiscoveryUrl,
          authUrl: this.authUrl,
          accessTokenUrl: this.accessTokenUrl,
          clientId: this.clientId,
          scope: this.scope
        };
        return JSON.stringify(details, null, 2);
      }
    },
    methods: {
      checkCollections() {
        const checkCollectionAvailability =
          this.$store.state.postwoman.collections &&
          this.$store.state.postwoman.collections.length > 0;
        return checkCollectionAvailability;
      },
      scrollInto(view) {
        this.$refs[view].$el.scrollIntoView({
          behavior: "smooth"
        });
      },
      handleUseHistory({
                         label,
                         method,
                         url,
                         path,
                         usesScripts,
                         preRequestScript
                       }) {
        this.label = label;
        this.method = method;
        this.url = url;
        this.path = path;
        this.showPreRequestScript = usesScripts;
        this.preRequestScript = preRequestScript;
        this.scrollInto("request");
      },
      getVariablesFromPreRequestScript() {
        if (!this.preRequestScript) {
          return {};
        }
        return getEnvironmentVariablesFromScript(this.preRequestScript);
      },
      async makeRequest(auth, headers, requestBody, preRequestScript) {
        const requestOptions = {
          method: this.method,
          url: this.url + this.pathName + this.queryString,
          auth,
          headers,
          data: requestBody ? requestBody.toString() : null,
          credentials: true
        };
        if (preRequestScript) {
          const environmentVariables = getEnvironmentVariablesFromScript(
            preRequestScript
          );
          requestOptions.url = parseTemplateString(
            requestOptions.url,
            environmentVariables
          );
          requestOptions.data = parseTemplateString(
            requestOptions.data,
            environmentVariables
          );
          for (let k in requestOptions.headers) {
            const kParsed = parseTemplateString(k, environmentVariables);
            const valParsed = parseTemplateString(
              requestOptions.headers[k],
              environmentVariables
            );
            delete requestOptions.headers[k];
            requestOptions.headers[kParsed] = valParsed;
          }
        }
        if (typeof requestOptions.data === "string") {
          requestOptions.data = parseTemplateString(requestOptions.data);
        }

        return await sendNetworkRequest(requestOptions, this.$store);
      },
      async sendRequest() {
        this.$toast.clear();
        this.scrollInto("response");

        if (!this.isValidURL) {
          this.$toast.error(this.$t("url_invalid_format"), {
            icon: "error"
          });
          return;
        }

        // Start showing the loading bar as soon as possible.
        // The nuxt axios module will hide it when the request is made.
        this.$nuxt.$loading.start();

        if (this.$refs.response.$el.classList.contains("hidden")) {
          this.$refs.response.$el.classList.toggle("hidden");
        }
        this.previewEnabled = false;
        this.response.status = this.$t("fetching");
        this.response.body = this.$t("loading");

        const auth =
          this.auth === "Basic Auth"
            ? {
              username: this.httpUser,
              password: this.httpPassword
            }
            : null;

        let headers = {};
        let headersObject = {};

        Object.keys(headers).forEach(id => {
          headersObject[headers[id].key] = headers[id].value;
        });
        headers = headersObject;

        // If the request has a body, we want to ensure Content-Length and
        // Content-Type are sent.
        let requestBody;
        if (this.hasRequestBody) {
          requestBody = this.rawInput ? this.rawParams : this.rawRequestBody;

          Object.assign(headers, {
            //'Content-Length': requestBody.length,
            "Content-Type": `${this.contentType}; charset=utf-8`
          });
        }

        // If the request uses a token for auth, we want to make sure it's sent here.
        if (this.auth === "Bearer Token" || this.auth === "OAuth 2.0")
          headers["Authorization"] = `Bearer ${this.bearerToken}`;

        headers = Object.assign(
          // Clone the app headers object first, we don't want to
          // mutate it with the request headers added by default.
          Object.assign({}, this.headers)

          // We make our temporary headers object the source so
          // that you can override the added headers if you
          // specify them.
          // headers
        );

        Object.keys(headers).forEach(id => {
          headersObject[headers[id].key] = headers[id].value;
        });
        headers = headersObject;

        try {
          const startTime = Date.now();

          const payload = await this.makeRequest(
            auth,
            headers,
            requestBody,
            this.showPreRequestScript && this.preRequestScript
          );

          const duration = Date.now() - startTime;
          this.$toast.info(this.$t("finished_in", {duration}), {
            icon: "done"
          });
          // tests
          (() => {
            const status = (this.response.status = payload.status);
            const headers = (this.response.headers = payload.headers);

<<<<<<< HEAD
            // We don't need to bother parsing JSON, axios already handles it for us!
            const body = (this.response.body = payload.data);
=======
          // Addition of an entry to the history component.
          const entry = {
            label: this.requestName,
            status,
            date,
            time,
            method: this.method,
            url: this.url,
            path: this.path,
            usesScripts: Boolean(this.preRequestScript),
            preRequestScript: this.preRequestScript,
            duration,
            star: false
          };
          this.$refs.historyComponent.addEntry(entry);
          if (fb.currentUser !== null) {
            if (fb.currentSettings[1].value) {
              fb.writeHistory(entry);
            }
          }
        })();
      } catch (error) {
        console.error(error);
        if (error.response) {
          this.response.headers = error.response.headers;
          this.response.status = error.response.status;
          this.response.body = error.response.data;
>>>>>>> 92d8878c

            const date = new Date().toLocaleDateString();
            const time = new Date().toLocaleTimeString();

            // Addition of an entry to the history component.
            const entry = {
              label: this.requestName,
              status,
              date,
              time,
              method: this.method,
              url: this.url,
              path: this.path,
              usesScripts: Boolean(this.preRequestScript),
              preRequestScript: this.preRequestScript,
              duration,
              star: false
            };
            this.$refs.historyComponent.addEntry(entry);
          })();

          const syntheticResponse = {
            status: this.response.status,
            body: this.response.body,
            headers: this.response.headers
          };
<<<<<<< HEAD
          const testResults = runTestScriptWitVariables(this.testScript, {response: syntheticResponse});

        } catch (error) {
          console.error(error);
          if (error.response) {
            this.response.headers = error.response.headers;
            this.response.status = error.response.status;
            this.response.body = error.response.data;

            // Addition of an entry to the history component.
            const entry = {
              label: this.requestName,
              status: this.response.status,
              date: new Date().toLocaleDateString(),
              time: new Date().toLocaleTimeString(),
              method: this.method,
              url: this.url,
              path: this.path,
              usesScripts: Boolean(this.preRequestScript),
              preRequestScript: this.preRequestScript,
              testCode: this.testCode
            };
            this.$refs.historyComponent.addEntry(entry);
            return;
          } else {
            this.response.status = error.message;
            this.response.body = `${error}. ${this.$t("check_console_details")}`;
            this.$toast.error(`${error} ${this.$t("f12_details")}`, {
              icon: "error"
=======
          this.$refs.historyComponent.addEntry(entry);
          if (fb.currentUser !== null) {
            if (fb.currentSettings[1].value) {
              fb.writeHistory(entry);
            }
          }
          return;
        } else {
          this.response.status = error.message;
          this.response.body = `${error}. ${this.$t("check_console_details")}`;
          this.$toast.error(`${error} ${this.$t("f12_details")}`, {
            icon: "error"
          });
          if (!this.$store.state.postwoman.settings.PROXY_ENABLED) {
            this.$toast.info(this.$t("enable_proxy"), {
              icon: "help",
              duration: 8000,
              action: {
                text: this.$t("yes"),
                onClick: (e, toastObject) => {
                  this.$router.push({ path: "/settings" });
                }
              }
>>>>>>> 92d8878c
            });
            if (!this.$store.state.postwoman.settings.PROXY_ENABLED) {
              this.$toast.info(this.$t("enable_proxy"), {
                icon: "help",
                duration: 8000,
                action: {
                  text: "Settings",
                  onClick: (e, toastObject) => {
                    this.$router.push({path: "/settings"});
                  }
                }
              });
            }
          }
        }
      },
      getQueryStringFromPath() {
        let queryString,
          pathParsed = url.parse(this.path);
        return (queryString = pathParsed.query ? pathParsed.query : "");
      },
      queryStringToArray(queryString) {
        let queryParsed = querystring.parse(queryString);
        return Object.keys(queryParsed).map(key => ({
          key: key,
          value: queryParsed[key]
        }));
      },
      pathInputHandler() {
        let queryString = this.getQueryStringFromPath(),
          params = this.queryStringToArray(queryString);

        this.paramsWatchEnabled = false;
        this.params = params;
      },
      addRequestHeader() {
        this.$store.commit("addHeaders", {
          key: "",
          value: ""
        });
        return false;
      },
      removeRequestHeader(index) {
        // .slice() gives us an entirely new array rather than giving us just the reference
        const oldHeaders = this.headers.slice();

        this.$store.commit("removeHeaders", index);
        this.$toast.error(this.$t("deleted"), {
          icon: "delete",
          action: {
            text: this.$t("undo"),
            onClick: (e, toastObject) => {
              this.headers = oldHeaders;
              toastObject.remove();
            }
          }
        });
      },
      addRequestParam() {
        this.$store.commit("addParams", {key: "", value: ""});
        return false;
      },
      removeRequestParam(index) {
        // .slice() gives us an entirely new array rather than giving us just the reference
        const oldParams = this.params.slice();

        this.$store.commit("removeParams", index);
        this.$toast.error(this.$t("deleted"), {
          icon: "delete",
          action: {
            text: this.$t("undo"),
            onClick: (e, toastObject) => {
              this.params = oldParams;
              toastObject.remove();
            }
          }
        });
      },
      addRequestBodyParam() {
        this.$store.commit("addBodyParams", {key: "", value: ""});
        return false;
      },
      removeRequestBodyParam(index) {
        // .slice() gives us an entirely new array rather than giving us just the reference
        const oldBodyParams = this.bodyParams.slice();

        this.$store.commit("removeBodyParams", index);
        this.$toast.error(this.$t("deleted"), {
          icon: "delete",
          action: {
            text: this.$t("undo"),
            onClick: (e, toastObject) => {
              this.bodyParams = oldBodyParams;
              toastObject.remove();
            }
          }
        });
      },
      copyRequest() {
        if (navigator.share) {
          let time = new Date().toLocaleTimeString();
          let date = new Date().toLocaleDateString();
          navigator
            .share({
              title: `Postwoman`,
              text: `Postwoman • API request builder at ${time} on ${date}`,
              url: window.location.href
            })
            .then(() => {
            })
            .catch(console.error);
        } else {
          const dummy = document.createElement("input");
          document.body.appendChild(dummy);
          dummy.value = window.location.href;
          dummy.select();
          document.execCommand("copy");
          document.body.removeChild(dummy);
          this.$refs.copyRequest.innerHTML = this.doneButton;
          this.$toast.info(this.$t("copied_to_clipboard"), {
            icon: "done"
          });
          setTimeout(
            () => (this.$refs.copyRequest.innerHTML = this.copyButton),
            1000
          );
        }
      },
      copyRequestCode() {
        this.$refs.copyRequestCode.innerHTML = this.doneButton;
        this.$toast.success(this.$t("copied_to_clipboard"), {
          icon: "done"
        });
        this.$refs.generatedCode.select();
        document.execCommand("copy");
        setTimeout(
          () => (this.$refs.copyRequestCode.innerHTML = this.copyButton),
          1000
        );
      },
      ToggleExpandResponse() {
        this.expandResponse = !this.expandResponse;
        this.responseBodyMaxLines =
          this.responseBodyMaxLines == Infinity ? 16 : Infinity;
      },
      copyResponse() {
        this.$refs.copyResponse.innerHTML = this.doneButton;
        this.$toast.success(this.$t("copied_to_clipboard"), {
          icon: "done"
        });
        const aux = document.createElement("textarea");
        const copy =
          this.responseType === "application/json"
            ? JSON.stringify(this.response.body)
            : this.response.body;
        aux.innerText = copy;
        document.body.appendChild(aux);
        aux.select();
        document.execCommand("copy");
        document.body.removeChild(aux);
        setTimeout(
          () => (this.$refs.copyResponse.innerHTML = this.copyButton),
          1000
        );
      },
      downloadResponse() {
        const dataToWrite = JSON.stringify(this.response.body, null, 2);
        const file = new Blob([dataToWrite], {type: this.responseType});
        const a = document.createElement("a"),
          url = URL.createObjectURL(file);
        a.href = url;
        a.download = (
          this.url +
          this.path +
          " [" +
          this.method +
          "] on " +
          Date()
        ).replace(/\./g, "[dot]");
        document.body.appendChild(a);
        a.click();
        this.$refs.downloadResponse.innerHTML = this.doneButton;
        this.$toast.success(this.$t("download_started"), {
          icon: "done"
        });
        setTimeout(() => {
          document.body.removeChild(a);
          window.URL.revokeObjectURL(url);
          this.$refs.downloadResponse.innerHTML = this.downloadButton;
        }, 1000);
      },
      togglePreview() {
        this.previewEnabled = !this.previewEnabled;
        if (this.previewEnabled) {
          // If you want to add 'preview' support for other response types,
          // just add them here.
          if (this.responseType === "text/html") {
            // If the preview already has that URL loaded, let's not bother re-loading it all.
            if (
              this.$refs.previewFrame.getAttribute("data-previewing-url") ===
              this.url
            )
              return;
            // Use DOMParser to parse document HTML.
            const previewDocument = new DOMParser().parseFromString(
              this.response.body,
              this.responseType
            );
            // Inject <base href="..."> tag to head, to fix relative CSS/HTML paths.
            previewDocument.head.innerHTML =
              `<base href="${this.url}">` + previewDocument.head.innerHTML;
            // Finally, set the iframe source to the resulting HTML.
            this.$refs.previewFrame.srcdoc =
              previewDocument.documentElement.outerHTML;
            this.$refs.previewFrame.setAttribute("data-previewing-url", this.url);
          }
        }
      },
      setRouteQueryState() {
        const flat = key => (this[key] !== "" ? `${key}=${this[key]}&` : "");
        const deep = key => {
          const haveItems = [...this[key]].length;
          if (haveItems && this[key]["value"] !== "") {
            return `${key}=${JSON.stringify(this[key])}&`;
          } else return "";
        };
        let flats = [
          "method",
          "url",
          "path",
          !this.urlExcludes.auth ? "auth" : null,
          !this.urlExcludes.httpUser ? "httpUser" : null,
          !this.urlExcludes.httpPassword ? "httpPassword" : null,
          !this.urlExcludes.bearerToken ? "bearerToken" : null,
          "contentType"
        ]
          .filter(item => item !== null)
          .map(item => flat(item));
        let deeps = ["headers", "params"].map(item => deep(item));
        let bodyParams = this.rawInput
          ? [flat("rawParams")]
          : [deep("bodyParams")];

        history.replaceState(
          window.location.href,
          "",
          "/?" +
          encodeURI(
            flats
              .concat(deeps, bodyParams)
              .join("")
              .slice(0, -1)
          )
        );
      },
      setRouteQueries(queries) {
        if (typeof queries !== "object")
          throw new Error("Route query parameters must be a Object");
        for (const key in queries) {
          if (["headers", "params", "bodyParams"].includes(key))
            this[key] = JSON.parse(decodeURI(queries[key]));
          if (key === "rawParams") {
            this.rawInput = true;
            this.rawParams = queries["rawParams"];
          } else if (typeof this[key] === "string") this[key] = queries[key];
        }
      },
      observeRequestButton() {
        const requestElement = this.$refs.request.$el;
        const sendButtonElement = this.$refs.sendButton;
        const observer = new IntersectionObserver(
          (entries, observer) => {
            entries.forEach(entry => {
              if (entry.isIntersecting)
                sendButtonElement.classList.remove("show");
              // The button should float when it is no longer visible on screen.
              // This is done by adding the show class to the button.
              else sendButtonElement.classList.add("show");
            });
          },
          {
            rootMargin: "0px",
            threshold: [0]
          }
        );
        observer.observe(requestElement);
      },
      handleImport() {
        let textarea = document.getElementById("import-text");
        let text = textarea.value;
        try {
          let parsedCurl = parseCurlCommand(text);
          let url = new URL(parsedCurl.url.replace(/"/g, "").replace(/'/g, ""));
          this.url = url.origin;
          this.path = url.pathname;
          this.headers = [];
          if (parsedCurl.headers) {
            for (const key of Object.keys(parsedCurl.headers)) {
              this.$store.commit("addHeaders", {
                key: key,
                value: parsedCurl.headers[key]
              });
            }
          }
          this.method = parsedCurl.method.toUpperCase();
          if (parsedCurl["data"]) {
            this.rawInput = true;
            this.rawParams = parsedCurl["data"];
          }
          this.showModal = false;
        } catch (error) {
          this.showModal = false;
          this.$toast.error(this.$t("curl_invalid_format"), {
            icon: "error"
          });
        }
      },
      switchVisibility() {
        this.passwordFieldType =
          this.passwordFieldType === "password" ? "text" : "password";
      },
      clearContent(name, e) {
        switch (name) {
          case "auth":
            this.auth = "None";
            this.httpUser = "";
            this.httpPassword = "";
            this.bearerToken = "";
            this.showTokenRequest = false;
            this.tokens = [];
            this.tokenReqs = [];
            break;
          case "headers":
            this.headers = [];
            break;
          case "parameters":
            this.params = [];
            break;
          case "access_token":
            this.accessTokenName = "";
            this.oidcDiscoveryUrl = "";
            this.authUrl = "";
            this.accessTokenUrl = "";
            this.clientId = "";
            this.scope = "";
            break;
          case "tokens":
            this.tokens = [];
            break;
          case "tokenReqs":
            this.tokenReqs = [];
          default:
            (this.label = ""),
              (this.method = "GET"),
              (this.url = "https://reqres.in"),
              (this.auth = "None"),
              (this.path = "/api/users"),
              (this.auth = "None");
            this.httpUser = "";
            this.httpPassword = "";
            this.bearerToken = "";
            this.headers = [];
            this.params = [];
            this.bodyParams = [];
            this.rawParams = "";
            this.showTokenRequest = false;
            this.tokens = [];
            this.tokenReqs = [];
            this.accessTokenName = "";
            this.oidcDiscoveryUrl = "";
            this.authUrl = "";
            this.accessTokenUrl = "";
            this.clientId = "";
            this.scope = "";
        }
        e.target.innerHTML = this.doneButton;
        this.$toast.info(this.$t("cleared"), {
          icon: "clear_all"
        });
        setTimeout(
          () => (e.target.innerHTML = '<i class="material-icons">clear_all</i>'),
          1000
        );
      },
      saveRequest() {
        if (!this.checkCollections()) {
          this.$toast.error(this.$t("create_collection"), {
            icon: "error"
          });
          return;
        }

        this.editRequest = {
          url: this.url,
          path: this.path,
          method: this.method,
          auth: this.auth,
          httpUser: this.httpUser,
          httpPassword: this.httpPassword,
          passwordFieldType: this.passwordFieldType,
          bearerToken: this.bearerToken,
          headers: this.headers,
          params: this.params,
          bodyParams: this.bodyParams,
          rawParams: this.rawParams,
          rawInput: this.rawInput,
          contentType: this.contentType,
          requestType: this.requestType
        };

        if (this.selectedRequest.url) {
          this.editRequest = Object.assign(
            {},
            this.selectedRequest,
            this.editRequest
          );
        }

        this.showRequestModal = true;
      },
      hideRequestModal() {
        this.showRequestModal = false;
        this.editRequest = {};
      },
      setExclude(excludedField, excluded) {
        if (excludedField === "auth") {
          this.urlExcludes.auth = excluded;
          this.urlExcludes.httpUser = excluded;
          this.urlExcludes.httpPassword = excluded;
          this.urlExcludes.bearerToken = excluded;
        } else {
          this.urlExcludes[excludedField] = excluded;
        }
        this.setRouteQueryState();
      },
      methodChange() {
        // this.$store.commit('setState', { 'value': ["POST", "PUT", "PATCH"].includes(this.method) ? 'application/json' : '', 'attribute': 'contentType' })
        this.contentType = ["POST", "PUT", "PATCH"].includes(this.method)
          ? "application/json"
          : "";
      },
      uploadPayload() {
        this.rawInput = true;
        let file = this.$refs.payload.files[0];
        if (file !== undefined && file !== null) {
          let reader = new FileReader();
          reader.onload = e => {
            this.rawParams = e.target.result;
          };
          reader.readAsText(file);
          this.$toast.info(this.$t("file_imported"), {
            icon: "attach_file"
          });
        } else {
          this.$toast.error(this.$t("choose_file"), {
            icon: "attach_file"
          });
        }
      },
      async handleAccessTokenRequest() {
        if (
          this.oidcDiscoveryUrl === "" &&
          (this.authUrl === "" || this.accessTokenUrl === "")
        ) {
          this.$toast.error(this.$t("complete_config_urls"), {
            icon: "error"
          });
          return;
        }
        try {
          const tokenReqParams = {
            grantType: "code",
            oidcDiscoveryUrl: this.oidcDiscoveryUrl,
            authUrl: this.authUrl,
            accessTokenUrl: this.accessTokenUrl,
            clientId: this.clientId,
            scope: this.scope
          };
          await tokenRequest(tokenReqParams);
        } catch (e) {
          this.$toast.error(e, {
            icon: "code"
          });
        }
      },
      async oauthRedirectReq() {
        let tokenInfo = await oauthRedirect();
        if (tokenInfo.hasOwnProperty("access_token")) {
          this.bearerToken = tokenInfo.access_token;
          this.addOAuthToken({
            name: this.accessTokenName,
            value: tokenInfo.access_token
          });
        }
      },
      addOAuthToken({name, value}) {
        this.$store.commit("addOAuthToken", {
          name,
          value
        });
        return false;
      },
      removeOAuthToken(index) {
        const oldTokens = this.tokens.slice();
        this.$store.commit("removeOAuthToken", index);
        this.$toast.error(this.$t("deleted"), {
          icon: "delete",
          action: {
            text: this.$t("undo"),
            onClick: (e, toastObject) => {
              this.tokens = oldTokens;
              toastObject.remove();
            }
          }
        });
      },
      useOAuthToken(value) {
        this.bearerToken = value;
        this.showTokenList = false;
      },
      addOAuthTokenReq() {
        try {
          const name = this.tokenReqName;
          const details = JSON.parse(this.tokenReqDetails);
          this.$store.commit("addOAuthTokenReq", {
            name,
            details
          });
          this.$toast.info(this.$t("token_request_saved"));
          this.showTokenRequestList = false;
        } catch (e) {
          this.$toast.error(e, {
            icon: "code"
          });
        }
      },
      removeOAuthTokenReq(index) {
        const oldTokenReqs = this.tokenReqs.slice();
        let targetReqIndex = this.tokenReqs.findIndex(
          tokenReq => tokenReq.name === this.tokenReqName
        );
        if (targetReqIndex < 0) return;
        this.$store.commit("removeOAuthTokenReq", targetReqIndex);
        this.$toast.error(this.$t("deleted"), {
          icon: "delete",
          action: {
            text: this.$t("undo"),
            onClick: (e, toastObject) => {
              this.tokenReqs = oldTokenReqs;
              toastObject.remove();
            }
          }
        });
      },
      tokenReqChange(event) {
        let targetReq = this.tokenReqs.find(
          tokenReq => tokenReq.name === event.target.value
        );
        let {
          oidcDiscoveryUrl,
          authUrl,
          accessTokenUrl,
          clientId,
          scope
        } = targetReq.details;
        this.tokenReqName = targetReq.name;
        this.oidcDiscoveryUrl = oidcDiscoveryUrl;
        this.authUrl = authUrl;
        this.accessTokenUrl = accessTokenUrl;
        this.clientId = clientId;
        this.scope = scope;
      }
    },
    async mounted() {
      this.observeRequestButton();
      this._keyListener = function (e) {
        if (e.key === "g" && (e.ctrlKey || e.metaKey)) {
          e.preventDefault();
          this.sendRequest();
        } else if (e.key === "s" && (e.ctrlKey || e.metaKey)) {
          e.preventDefault();
          this.saveRequest();
        } else if (e.key === "k" && (e.ctrlKey || e.metaKey)) {
          e.preventDefault();
          this.copyRequest();
        } else if (e.key === "j" && (e.ctrlKey || e.metaKey)) {
          e.preventDefault();
          this.$refs.clearAll.click();
        }
      };
      document.addEventListener("keydown", this._keyListener.bind(this));
      await this.oauthRedirectReq();
    },
    created() {
      this.urlExcludes = this.$store.state.postwoman.settings.URL_EXCLUDES || {
        // Exclude authentication by default for security reasons.
        auth: true,
        httpUser: true,
        httpPassword: true,
        bearerToken: true
      };

      if (Object.keys(this.$route.query).length)
        this.setRouteQueries(this.$route.query);
      this.$watch(
        vm => [
          vm.label,
          vm.method,
          vm.url,
          vm.auth,
          vm.path,
          vm.httpUser,
          vm.httpPassword,
          vm.bearerToken,
          vm.headers,
          vm.params,
          vm.bodyParams,
          vm.contentType,
          vm.rawParams
        ],
        val => {
          this.setRouteQueryState();
        }
      );
    },
    beforeDestroy() {
      document.removeEventListener("keydown", this._keyListener);
    }
  };
</script><|MERGE_RESOLUTION|>--- conflicted
+++ resolved
@@ -117,8 +117,7 @@
                   :source="validContentTypes"
                   :spellcheck="false"
                   v-model="contentType"
-                >Content Type
-                </autocomplete
+                  >Content Type</autocomplete
                 >
               </li>
             </ul>
@@ -277,30 +276,10 @@
                   class="material-icons"
                   :class="showPreRequestScript"
                   v-if="!showPreRequestScript"
-                >code</i
+                  >code</i
                 >
                 <i class="material-icons" :class="showPreRequestScript" v-else
-                >close</i
-                >
-              </button>
-              <button
-                :class="'icon' + (showPreRequestScript ? ' info-response' : '')"
-                id="preRequestScriptButto"
-                v-tooltip.bottom="{
-                  content: !testsEnabled
-                    ? 'Enable Tests'
-                    : 'Disable Tests'
-                }"
-                @click="testsEnabled = !testsEnabled"
-              >
-                <i
-                  class="material-icons"
-                  :class="testsEnabled"
-                  v-if="!testsEnabled"
-                >code</i
-                >
-                <i class="material-icons" :class="testsEnabled" v-else
-                >close</i
+                  >close</i
                 >
               </button>
             </span>
@@ -336,46 +315,9 @@
             </span>
           </div>
         </pw-section>
-        <pw-section
-          v-if="testsEnabled"
-          class="orange"
-          label="Tests"
-          ref="postRequestTests"
-        >
-          <ul>
-            <li>
-              <div class="flex-wrap">
-                <label for="generatedCode">{{ $t("javascript_code") }}</label>
-                <div>
-                  <a
-                    href="https://github.com/liyasthomas/postwoman/wiki/Post-Request-Tests"
-                    target="_blank"
-                    rel="noopener"
-                  >
-                    <button class="icon" v-tooltip="$t('wiki')">
-                      <i class="material-icons">help</i>
-                    </button>
-                  </a>
-                </div>
-              </div>
-              <Editor
-                v-model="testScript"
-                :lang="'javascript'"
-                :options="{
-                  maxLines: responseBodyMaxLines,
-                  minLines: '16',
-                  fontSize: '16px',
-                  autoScrollEditorIntoView: true,
-                  showPrintMargin: false,
-                  useWorker: false
-                }"
-              />
-            </li>
-          </ul>
-        </pw-section>
 
         <section id="options">
-          <input id="tab-one" type="radio" name="options" checked="checked"/>
+          <input id="tab-one" type="radio" name="options" checked="checked" />
           <label for="tab-one">{{ $t("authentication") }}</label>
           <div class="tab">
             <pw-section
@@ -434,12 +376,12 @@
                       <i
                         class="material-icons"
                         v-if="passwordFieldType === 'text'"
-                      >visibility</i
+                        >visibility</i
                       >
                       <i
                         class="material-icons"
                         v-if="passwordFieldType !== 'text'"
-                      >visibility_off</i
+                        >visibility_off</i
                       >
                     </button>
                   </li>
@@ -603,7 +545,7 @@
               </ul>
             </pw-section>
           </div>
-          <input id="tab-two" type="radio" name="options"/>
+          <input id="tab-two" type="radio" name="options" />
           <label for="tab-two">{{ $t("headers") }}</label>
           <div class="tab">
             <pw-section class="orange" label="Headers" ref="headers">
@@ -685,7 +627,7 @@
               </ul>
             </pw-section>
           </div>
-          <input id="tab-three" type="radio" name="options"/>
+          <input id="tab-three" type="radio" name="options" />
           <label for="tab-three">{{ $t("parameters") }}</label>
           <div class="tab">
             <pw-section class="pink" label="Parameters" ref="parameters">
@@ -803,7 +745,7 @@
           <ul v-for="(value, key) in response.headers" :key="key">
             <li>
               <label :for="key">{{ key }}</label>
-              <input :id="key" :value="value" :name="key" readonly/>
+              <input :id="key" :value="value" :name="key" readonly />
             </li>
           </ul>
           <ul v-if="response.body">
@@ -888,12 +830,12 @@
       </div>
       <aside v-if="activeSidebar" class="sticky-inner inner-right">
         <section>
-          <input id="history-tab" type="radio" name="side" checked="checked"/>
+          <input id="history-tab" type="radio" name="side" checked="checked" />
           <label for="history-tab">{{ $t("history") }}</label>
           <div class="tab">
-            <history @useHistory="handleUseHistory" ref="historyComponent"/>
+            <history @useHistory="handleUseHistory" ref="historyComponent" />
           </div>
-          <input id="collection-tab" type="radio" name="side"/>
+          <input id="collection-tab" type="radio" name="side" />
           <label for="collection-tab">{{ $t("collections") }}</label>
           <div class="tab">
             <pw-section
@@ -901,7 +843,7 @@
               :label="$t('collections')"
               ref="collections"
             >
-              <collections/>
+              <collections />
             </pw-section>
           </div>
           <input id="sync-tab" type="radio" name="side" />
@@ -1078,7 +1020,7 @@
               />
             </li>
             <li>
-              <input :value="token.value" readonly/>
+              <input :value="token.value" readonly />
             </li>
             <div class="flex-wrap">
               <li>
@@ -1171,7 +1113,7 @@
           <ul>
             <li>
               <label for="token-req-name">{{ $t("token_req_name") }}</label>
-              <input v-model="tokenReqName"/>
+              <input v-model="tokenReqName" />
             </li>
           </ul>
           <ul>
@@ -1204,19 +1146,6 @@
 </template>
 
 <script>
-<<<<<<< HEAD
-  import section from "../components/section";
-  import url from "url";
-  import querystring from "querystring";
-  import textareaAutoHeight from "../directives/textareaAutoHeight";
-  import parseCurlCommand from "../assets/js/curlparser.js";
-  import getEnvironmentVariablesFromScript from "../functions/preRequest";
-  import runTestScriptWitVariables from '../functions/postWomanTesting';
-  import parseTemplateString from "../functions/templating";
-  import AceEditor from "../components/ace-editor";
-  import {tokenRequest, oauthRedirect} from "../assets/js/oauth";
-  import {sendNetworkRequest} from "../functions/network";
-=======
 import section from "../components/section";
 import url from "url";
 import querystring from "querystring";
@@ -1228,97 +1157,62 @@
 import { tokenRequest, oauthRedirect } from "../assets/js/oauth";
 import { sendNetworkRequest } from "../functions/network";
 import { fb } from "../functions/fb";
->>>>>>> 92d8878c
-
-  const statusCategories = [
-    {
-      name: "informational",
-      statusCodeRegex: new RegExp(/[1][0-9]+/),
-      className: "info-response"
-    },
-    {
-      name: "successful",
-      statusCodeRegex: new RegExp(/[2][0-9]+/),
-      className: "success-response"
-    },
-    {
-      name: "redirection",
-      statusCodeRegex: new RegExp(/[3][0-9]+/),
-      className: "redir-response"
-    },
-    {
-      name: "client error",
-      statusCodeRegex: new RegExp(/[4][0-9]+/),
-      className: "cl-error-response"
-    },
-    {
-      name: "server error",
-      statusCodeRegex: new RegExp(/[5][0-9]+/),
-      className: "sv-error-response"
-    },
-    {
-      // this object is a catch-all for when no other objects match and should always be last
-      name: "unknown",
-      statusCodeRegex: new RegExp(/.*/),
-      className: "missing-data-response"
-    }
-  ];
-  const parseHeaders = xhr => {
-    const headers = xhr
-      .getAllResponseHeaders()
-      .trim()
-      .split(/[\r\n]+/);
-    const headerMap = {};
-    headers.forEach(line => {
-      const parts = line.split(": ");
-      const header = parts.shift().toLowerCase();
-      const value = parts.join(": ");
-      headerMap[header] = value;
-    });
-    return headerMap;
-  };
-  export const findStatusGroup = responseStatus =>
-    statusCategories.find(status => status.statusCodeRegex.test(responseStatus));
-
-  export default {
-    directives: {
-      textareaAutoHeight
-    },
-
-<<<<<<< HEAD
-    components: {
-      "pw-section": section,
-      "pw-toggle": () => import("../components/toggle"),
-      "pw-modal": () => import("../components/modal"),
-      history: () => import("../components/history"),
-      autocomplete: () => import("../components/autocomplete"),
-      collections: () => import("../components/collections"),
-      saveRequestAs: () => import("../components/collections/saveRequestAs"),
-      Editor: AceEditor
-    },
-    data() {
-      return {
-        showModal: false,
-        showPreRequestScript: false,
-        testsEnabled: false,
-        preRequestScript: "// pw.env.set('variable', 'value');",
-        testScript: "// pw.expect('variable').toBe('value');",
-        copyButton: '<i class="material-icons">file_copy</i>',
-        downloadButton: '<i class="material-icons">get_app</i>',
-        doneButton: '<i class="material-icons">done</i>',
-        isHidden: true,
-        response: {
-          status: "",
-          headers: "",
-          body: ""
-        },
-        previewEnabled: false,
-        paramsWatchEnabled: true,
-        expandResponse: false,
-        showTokenList: false,
-        showTokenRequest: false,
-        showTokenRequestList: false,
-=======
+
+const statusCategories = [
+  {
+    name: "informational",
+    statusCodeRegex: new RegExp(/[1][0-9]+/),
+    className: "info-response"
+  },
+  {
+    name: "successful",
+    statusCodeRegex: new RegExp(/[2][0-9]+/),
+    className: "success-response"
+  },
+  {
+    name: "redirection",
+    statusCodeRegex: new RegExp(/[3][0-9]+/),
+    className: "redir-response"
+  },
+  {
+    name: "client error",
+    statusCodeRegex: new RegExp(/[4][0-9]+/),
+    className: "cl-error-response"
+  },
+  {
+    name: "server error",
+    statusCodeRegex: new RegExp(/[5][0-9]+/),
+    className: "sv-error-response"
+  },
+  {
+    // this object is a catch-all for when no other objects match and should always be last
+    name: "unknown",
+    statusCodeRegex: new RegExp(/.*/),
+    className: "missing-data-response"
+  }
+];
+const parseHeaders = xhr => {
+  const headers = xhr
+    .getAllResponseHeaders()
+    .trim()
+    .split(/[\r\n]+/);
+  const headerMap = {};
+  headers.forEach(line => {
+    const parts = line.split(": ");
+    const header = parts.shift().toLowerCase();
+    const value = parts.join(": ");
+    headerMap[header] = value;
+  });
+  return headerMap;
+};
+export const findStatusGroup = responseStatus =>
+  statusCategories.find(status => status.statusCodeRegex.test(responseStatus));
+
+export default {
+  directives: {
+    textareaAutoHeight
+  },
+
   components: {
     "pw-section": section,
     "pw-toggle": () => import("../components/toggle"),
@@ -1351,164 +1245,28 @@
       showTokenList: false,
       showTokenRequest: false,
       showTokenRequestList: false,
->>>>>>> 92d8878c
-
-        /**
-         * These are content types that can be automatically
-         * serialized by postwoman.
-         */
-        knownContentTypes: [
-          "application/json",
-          "application/x-www-form-urlencoded"
-        ],
-
-        /**
-         * These are a list of Content Types known to Postwoman.
-         */
-        validContentTypes: [
-          "application/json",
-          "application/hal+json",
-          "application/xml",
-          "application/x-www-form-urlencoded",
-          "text/html",
-          "text/plain"
-        ],
-
-<<<<<<< HEAD
-        commonHeaders: [
-          "WWW-Authenticate",
-          "Authorization",
-          "Proxy-Authenticate",
-          "Proxy-Authorization",
-          "Age",
-          "Cache-Control",
-          "Clear-Site-Data",
-          "Expires",
-          "Pragma",
-          "Warning",
-          "Accept-CH",
-          "Accept-CH-Lifetime",
-          "Early-Data",
-          "Content-DPR",
-          "DPR",
-          "Device-Memory",
-          "Save-Data",
-          "Viewport-Width",
-          "Width",
-          "Last-Modified",
-          "ETag",
-          "If-Match",
-          "If-None-Match",
-          "If-Modified-Since",
-          "If-Unmodified-Since",
-          "Vary",
-          "Connection",
-          "Keep-Alive",
-          "Accept",
-          "Accept-Charset",
-          "Accept-Encoding",
-          "Accept-Language",
-          "Expect",
-          "Max-Forwards",
-          "Cookie",
-          "Set-Cookie",
-          "Cookie2",
-          "Set-Cookie2",
-          "Access-Control-Allow-Origin",
-          "Access-Control-Allow-Credentials",
-          "Access-Control-Allow-Headers",
-          "Access-Control-Allow-Methods",
-          "Access-Control-Expose-Headers",
-          "Access-Control-Max-Age",
-          "Access-Control-Request-Headers",
-          "Access-Control-Request-Method",
-          "Origin",
-          "Service-Worker-Allowed",
-          "Timing-Allow-Origin",
-          "X-Permitted-Cross-Domain-Policies",
-          "DNT",
-          "Tk",
-          "Content-Disposition",
-          "Content-Length",
-          "Content-Type",
-          "Content-Encoding",
-          "Content-Language",
-          "Content-Location",
-          "Forwarded",
-          "X-Forwarded-For",
-          "X-Forwarded-Host",
-          "X-Forwarded-Proto",
-          "Via",
-          "Location",
-          "From",
-          "Host",
-          "Referer",
-          "Referrer-Policy",
-          "User-Agent",
-          "Allow",
-          "Server",
-          "Accept-Ranges",
-          "Range",
-          "If-Range",
-          "Content-Range",
-          "Cross-Origin-Opener-Policy",
-          "Cross-Origin-Resource-Policy",
-          "Content-Security-Policy",
-          "Content-Security-Policy-Report-Only",
-          "Expect-CT",
-          "Feature-Policy",
-          "Public-Key-Pins",
-          "Public-Key-Pins-Report-Only",
-          "Strict-Transport-Security",
-          "Upgrade-Insecure-Requests",
-          "X-Content-Type-Options",
-          "X-Download-Options",
-          "X-Frame-Options",
-          "X-Powered-By",
-          "X-XSS-Protection",
-          "Last-Event-ID",
-          "NEL",
-          "Ping-From",
-          "Ping-To",
-          "Report-To",
-          "Transfer-Encoding",
-          "TE",
-          "Trailer",
-          "Sec-WebSocket-Key",
-          "Sec-WebSocket-Extensions",
-          "Sec-WebSocket-Accept",
-          "Sec-WebSocket-Protocol",
-          "Sec-WebSocket-Version",
-          "Accept-Push-Policy",
-          "Accept-Signature",
-          "Alt-Svc",
-          "Date",
-          "Large-Allocation",
-          "Link",
-          "Push-Policy",
-          "Retry-After",
-          "Signature",
-          "Signed-Headers",
-          "Server-Timing",
-          "SourceMap",
-          "Upgrade",
-          "X-DNS-Prefetch-Control",
-          "X-Firefox-Spdy",
-          "X-Pingback",
-          "X-Requested-With",
-          "X-Robots-Tag",
-          "X-UA-Compatible"
-        ],
-        showRequestModal: false,
-        editRequest: {},
-
-        urlExcludes: {},
-        responseBodyText: "",
-        responseBodyType: "text",
-        responseBodyMaxLines: 16,
-        activeSidebar: true
-      };
-=======
+
+      /**
+       * These are content types that can be automatically
+       * serialized by postwoman.
+       */
+      knownContentTypes: [
+        "application/json",
+        "application/x-www-form-urlencoded"
+      ],
+
+      /**
+       * These are a list of Content Types known to Postwoman.
+       */
+      validContentTypes: [
+        "application/json",
+        "application/hal+json",
+        "application/xml",
+        "application/x-www-form-urlencoded",
+        "text/html",
+        "text/plain"
+      ],
+
       commonHeaders: [
         "WWW-Authenticate",
         "Authorization",
@@ -1659,409 +1417,391 @@
     rawInput(status) {
       if (status && this.rawParams === "") this.rawParams = "{}";
       else this.setRouteQueryState();
->>>>>>> 92d8878c
-    },
-    watch: {
-      urlExcludes: {
-        deep: true,
-        handler() {
-          this.$store.commit("postwoman/applySetting", [
-            "URL_EXCLUDES",
-            Object.assign({}, this.urlExcludes)
-          ]);
-        }
-      },
-      contentType(val) {
-        this.rawInput = !this.knownContentTypes.includes(val);
-      },
-      rawInput(status) {
-        if (status && this.rawParams === "") this.rawParams = "{}";
-        else this.setRouteQueryState();
-      },
-      "response.body": function (val) {
+    },
+    "response.body": function(val) {
+      if (
+        this.response.body === this.$t("waiting_send_req") ||
+        this.response.body === this.$t("loading")
+      ) {
+        this.responseBodyText = this.response.body;
+        this.responseBodyType = "text";
+      } else {
         if (
-          this.response.body === this.$t("waiting_send_req") ||
-          this.response.body === this.$t("loading")
+          this.responseType === "application/json" ||
+          this.responseType === "application/hal+json"
         ) {
+          this.responseBodyText = JSON.stringify(this.response.body, null, 2);
+          this.responseBodyType = "json";
+        } else if (this.responseType === "text/html") {
+          this.responseBodyText = this.response.body;
+          this.responseBodyType = "html";
+        } else {
           this.responseBodyText = this.response.body;
           this.responseBodyType = "text";
+        }
+      }
+    },
+    params: {
+      handler: function(newValue) {
+        if (!this.paramsWatchEnabled) {
+          this.paramsWatchEnabled = true;
+          return;
+        }
+        let path = this.path;
+        let queryString = newValue
+          .filter(({ key }) => !!key)
+          .map(({ key, value }) => `${key}=${value}`)
+          .join("&");
+        queryString = queryString === "" ? "" : `?${queryString}`;
+        if (path.includes("?")) {
+          path = path.slice(0, path.indexOf("?")) + queryString;
         } else {
-          if (
-            this.responseType === "application/json" ||
-            this.responseType === "application/hal+json"
-          ) {
-            this.responseBodyText = JSON.stringify(this.response.body, null, 2);
-            this.responseBodyType = "json";
-          } else if (this.responseType === "text/html") {
-            this.responseBodyText = this.response.body;
-            this.responseBodyType = "html";
-          } else {
-            this.responseBodyText = this.response.body;
-            this.responseBodyType = "text";
-          }
+          path = path + queryString;
         }
-      },
-      params: {
-        handler: function (newValue) {
-          if (!this.paramsWatchEnabled) {
-            this.paramsWatchEnabled = true;
-            return;
-          }
-          let path = this.path;
-          let queryString = newValue
-            .filter(({key}) => !!key)
-            .map(({key, value}) => `${key}=${value}`)
-            .join("&");
-          queryString = queryString === "" ? "" : `?${queryString}`;
-          if (path.includes("?")) {
-            path = path.slice(0, path.indexOf("?")) + queryString;
-          } else {
-            path = path + queryString;
-          }
-
-          this.path = path;
-        },
-        deep: true
-      },
-      selectedRequest(newValue, oldValue) {
-        // @TODO: Convert all variables to single request variable
-        if (!newValue) return;
-        this.url = newValue.url;
-        this.path = newValue.path;
-        this.method = newValue.method;
-        this.auth = newValue.auth;
-        this.httpUser = newValue.httpUser;
-        this.httpPassword = newValue.httpPassword;
-        this.passwordFieldType = newValue.passwordFieldType;
-        this.bearerToken = newValue.bearerToken;
-        this.headers = newValue.headers;
-        this.params = newValue.params;
-        this.bodyParams = newValue.bodyParams;
-        this.rawParams = newValue.rawParams;
-        this.rawInput = newValue.rawInput;
-        this.contentType = newValue.contentType;
-        this.requestType = newValue.requestType;
-      },
-      editingRequest(newValue) {
-        this.editRequest = newValue;
-        this.showRequestModal = true;
-      }
-    },
-    computed: {
-      url: {
-        get() {
-          return this.$store.state.request.url;
-        },
-        set(value) {
-          this.$store.commit("setState", {value, attribute: "url"});
-        }
-      },
-      method: {
-        get() {
-          return this.$store.state.request.method;
-        },
-        set(value) {
-          this.$store.commit("setState", {value, attribute: "method"});
-        }
-      },
-      path: {
-        get() {
-          return this.$store.state.request.path;
-        },
-        set(value) {
-          this.$store.commit("setState", {value, attribute: "path"});
-        }
-      },
-      label: {
-        get() {
-          return this.$store.state.request.label;
-        },
-        set(value) {
-          this.$store.commit("setState", {value, attribute: "label"});
-        }
-      },
-      auth: {
-        get() {
-          return this.$store.state.request.auth;
-        },
-        set(value) {
-          this.$store.commit("setState", {value, attribute: "auth"});
-        }
-      },
-      httpUser: {
-        get() {
-          return this.$store.state.request.httpUser;
-        },
-        set(value) {
-          this.$store.commit("setState", {value, attribute: "httpUser"});
-        }
-      },
-      httpPassword: {
-        get() {
-          return this.$store.state.request.httpPassword;
-        },
-        set(value) {
-          this.$store.commit("setState", {value, attribute: "httpPassword"});
-        }
-      },
-      bearerToken: {
-        get() {
-          return this.$store.state.request.bearerToken;
-        },
-        set(value) {
-          this.$store.commit("setState", {value, attribute: "bearerToken"});
-        }
-      },
-      tokens: {
-        get() {
-          return this.$store.state.oauth2.tokens;
-        },
-        set(value) {
-          this.$store.commit("setOAuth2", {value, attribute: "tokens"});
-        }
-      },
-      tokenReqs: {
-        get() {
-          return this.$store.state.oauth2.tokenReqs;
-        },
-        set(value) {
-          this.$store.commit("setOAuth2", {value, attribute: "tokenReqs"});
-        }
-      },
-      tokenReqSelect: {
-        get() {
-          return this.$store.state.oauth2.tokenReqSelect;
-        },
-        set(value) {
-          this.$store.commit("setOAuth2", {value, attribute: "tokenReqSelect"});
-        }
-      },
-      tokenReqName: {
-        get() {
-          return this.$store.state.oauth2.tokenReqName;
-        },
-        set(value) {
-          this.$store.commit("setOAuth2", {value, attribute: "tokenReqName"});
-        }
-      },
-      accessTokenName: {
-        get() {
-          return this.$store.state.oauth2.accessTokenName;
-        },
-        set(value) {
-          this.$store.commit("setOAuth2", {
-            value,
-            attribute: "accessTokenName"
-          });
-        }
-      },
-      oidcDiscoveryUrl: {
-        get() {
-          return this.$store.state.oauth2.oidcDiscoveryUrl;
-        },
-        set(value) {
-          this.$store.commit("setOAuth2", {
-            value,
-            attribute: "oidcDiscoveryUrl"
-          });
-        }
-      },
-      authUrl: {
-        get() {
-          return this.$store.state.oauth2.authUrl;
-        },
-        set(value) {
-          this.$store.commit("setOAuth2", {value, attribute: "authUrl"});
-        }
-      },
-      accessTokenUrl: {
-        get() {
-          return this.$store.state.oauth2.accessTokenUrl;
-        },
-        set(value) {
-          this.$store.commit("setOAuth2", {value, attribute: "accessTokenUrl"});
-        }
-      },
-      clientId: {
-        get() {
-          return this.$store.state.oauth2.clientId;
-        },
-        set(value) {
-          this.$store.commit("setOAuth2", {value, attribute: "clientId"});
-        }
-      },
-      scope: {
-        get() {
-          return this.$store.state.oauth2.scope;
-        },
-        set(value) {
-          this.$store.commit("setOAuth2", {value, attribute: "scope"});
-        }
-      },
-      state: {
-        get() {
-          return this.$store.state.oauth2.state;
-        },
-        set(value) {
-          this.$store.commit("setOAuth2", {value, attribute: "state"});
-        }
-      },
-      headers: {
-        get() {
-          return this.$store.state.request.headers;
-        },
-        set(value) {
-          this.$store.commit("setState", {value, attribute: "headers"});
-        }
-      },
-      params: {
-        get() {
-          return this.$store.state.request.params;
-        },
-        set(value) {
-          this.$store.commit("setState", {value, attribute: "params"});
-        }
-      },
-      bodyParams: {
-        get() {
-          return this.$store.state.request.bodyParams;
-        },
-        set(value) {
-          this.$store.commit("setState", {value, attribute: "bodyParams"});
-        }
-      },
-      rawParams: {
-        get() {
-          return this.$store.state.request.rawParams;
-        },
-        set(value) {
-          this.$store.commit("setState", {value, attribute: "rawParams"});
-        }
-      },
-      rawInput: {
-        get() {
-          return this.$store.state.request.rawInput;
-        },
-        set(value) {
-          this.$store.commit("setState", {value, attribute: "rawInput"});
-        }
-      },
-      requestType: {
-        get() {
-          return this.$store.state.request.requestType;
-        },
-        set(value) {
-          this.$store.commit("setState", {value, attribute: "requestType"});
-        }
-      },
-      contentType: {
-        get() {
-          return this.$store.state.request.contentType;
-        },
-        set(value) {
-          this.$store.commit("setState", {value, attribute: "contentType"});
-        }
-      },
-      passwordFieldType: {
-        get() {
-          return this.$store.state.request.passwordFieldType;
-        },
-        set(value) {
-          this.$store.commit("setState", {
-            value,
-            attribute: "passwordFieldType"
-          });
-        }
-      },
-
-      selectedRequest() {
-        return this.$store.state.postwoman.selectedRequest;
-      },
-      editingRequest() {
-        return this.$store.state.postwoman.editingRequest;
-      },
-      requestName() {
-        return this.label;
-      },
-      statusCategory() {
-        return findStatusGroup(this.response.status);
-      },
-      isValidURL() {
-        if (this.showPreRequestScript) {
-          // we cannot determine if a URL is valid because the full string is not known ahead of time
-          return true;
-        }
-        const protocol = "^(https?:\\/\\/)?";
-        const validIP = new RegExp(
-          protocol +
+
+        this.path = path;
+      },
+      deep: true
+    },
+    selectedRequest(newValue, oldValue) {
+      // @TODO: Convert all variables to single request variable
+      if (!newValue) return;
+      this.url = newValue.url;
+      this.path = newValue.path;
+      this.method = newValue.method;
+      this.auth = newValue.auth;
+      this.httpUser = newValue.httpUser;
+      this.httpPassword = newValue.httpPassword;
+      this.passwordFieldType = newValue.passwordFieldType;
+      this.bearerToken = newValue.bearerToken;
+      this.headers = newValue.headers;
+      this.params = newValue.params;
+      this.bodyParams = newValue.bodyParams;
+      this.rawParams = newValue.rawParams;
+      this.rawInput = newValue.rawInput;
+      this.contentType = newValue.contentType;
+      this.requestType = newValue.requestType;
+    },
+    editingRequest(newValue) {
+      this.editRequest = newValue;
+      this.showRequestModal = true;
+    }
+  },
+  computed: {
+    url: {
+      get() {
+        return this.$store.state.request.url;
+      },
+      set(value) {
+        this.$store.commit("setState", { value, attribute: "url" });
+      }
+    },
+    method: {
+      get() {
+        return this.$store.state.request.method;
+      },
+      set(value) {
+        this.$store.commit("setState", { value, attribute: "method" });
+      }
+    },
+    path: {
+      get() {
+        return this.$store.state.request.path;
+      },
+      set(value) {
+        this.$store.commit("setState", { value, attribute: "path" });
+      }
+    },
+    label: {
+      get() {
+        return this.$store.state.request.label;
+      },
+      set(value) {
+        this.$store.commit("setState", { value, attribute: "label" });
+      }
+    },
+    auth: {
+      get() {
+        return this.$store.state.request.auth;
+      },
+      set(value) {
+        this.$store.commit("setState", { value, attribute: "auth" });
+      }
+    },
+    httpUser: {
+      get() {
+        return this.$store.state.request.httpUser;
+      },
+      set(value) {
+        this.$store.commit("setState", { value, attribute: "httpUser" });
+      }
+    },
+    httpPassword: {
+      get() {
+        return this.$store.state.request.httpPassword;
+      },
+      set(value) {
+        this.$store.commit("setState", { value, attribute: "httpPassword" });
+      }
+    },
+    bearerToken: {
+      get() {
+        return this.$store.state.request.bearerToken;
+      },
+      set(value) {
+        this.$store.commit("setState", { value, attribute: "bearerToken" });
+      }
+    },
+    tokens: {
+      get() {
+        return this.$store.state.oauth2.tokens;
+      },
+      set(value) {
+        this.$store.commit("setOAuth2", { value, attribute: "tokens" });
+      }
+    },
+    tokenReqs: {
+      get() {
+        return this.$store.state.oauth2.tokenReqs;
+      },
+      set(value) {
+        this.$store.commit("setOAuth2", { value, attribute: "tokenReqs" });
+      }
+    },
+    tokenReqSelect: {
+      get() {
+        return this.$store.state.oauth2.tokenReqSelect;
+      },
+      set(value) {
+        this.$store.commit("setOAuth2", { value, attribute: "tokenReqSelect" });
+      }
+    },
+    tokenReqName: {
+      get() {
+        return this.$store.state.oauth2.tokenReqName;
+      },
+      set(value) {
+        this.$store.commit("setOAuth2", { value, attribute: "tokenReqName" });
+      }
+    },
+    accessTokenName: {
+      get() {
+        return this.$store.state.oauth2.accessTokenName;
+      },
+      set(value) {
+        this.$store.commit("setOAuth2", {
+          value,
+          attribute: "accessTokenName"
+        });
+      }
+    },
+    oidcDiscoveryUrl: {
+      get() {
+        return this.$store.state.oauth2.oidcDiscoveryUrl;
+      },
+      set(value) {
+        this.$store.commit("setOAuth2", {
+          value,
+          attribute: "oidcDiscoveryUrl"
+        });
+      }
+    },
+    authUrl: {
+      get() {
+        return this.$store.state.oauth2.authUrl;
+      },
+      set(value) {
+        this.$store.commit("setOAuth2", { value, attribute: "authUrl" });
+      }
+    },
+    accessTokenUrl: {
+      get() {
+        return this.$store.state.oauth2.accessTokenUrl;
+      },
+      set(value) {
+        this.$store.commit("setOAuth2", { value, attribute: "accessTokenUrl" });
+      }
+    },
+    clientId: {
+      get() {
+        return this.$store.state.oauth2.clientId;
+      },
+      set(value) {
+        this.$store.commit("setOAuth2", { value, attribute: "clientId" });
+      }
+    },
+    scope: {
+      get() {
+        return this.$store.state.oauth2.scope;
+      },
+      set(value) {
+        this.$store.commit("setOAuth2", { value, attribute: "scope" });
+      }
+    },
+    state: {
+      get() {
+        return this.$store.state.oauth2.state;
+      },
+      set(value) {
+        this.$store.commit("setOAuth2", { value, attribute: "state" });
+      }
+    },
+    headers: {
+      get() {
+        return this.$store.state.request.headers;
+      },
+      set(value) {
+        this.$store.commit("setState", { value, attribute: "headers" });
+      }
+    },
+    params: {
+      get() {
+        return this.$store.state.request.params;
+      },
+      set(value) {
+        this.$store.commit("setState", { value, attribute: "params" });
+      }
+    },
+    bodyParams: {
+      get() {
+        return this.$store.state.request.bodyParams;
+      },
+      set(value) {
+        this.$store.commit("setState", { value, attribute: "bodyParams" });
+      }
+    },
+    rawParams: {
+      get() {
+        return this.$store.state.request.rawParams;
+      },
+      set(value) {
+        this.$store.commit("setState", { value, attribute: "rawParams" });
+      }
+    },
+    rawInput: {
+      get() {
+        return this.$store.state.request.rawInput;
+      },
+      set(value) {
+        this.$store.commit("setState", { value, attribute: "rawInput" });
+      }
+    },
+    requestType: {
+      get() {
+        return this.$store.state.request.requestType;
+      },
+      set(value) {
+        this.$store.commit("setState", { value, attribute: "requestType" });
+      }
+    },
+    contentType: {
+      get() {
+        return this.$store.state.request.contentType;
+      },
+      set(value) {
+        this.$store.commit("setState", { value, attribute: "contentType" });
+      }
+    },
+    passwordFieldType: {
+      get() {
+        return this.$store.state.request.passwordFieldType;
+      },
+      set(value) {
+        this.$store.commit("setState", {
+          value,
+          attribute: "passwordFieldType"
+        });
+      }
+    },
+
+    selectedRequest() {
+      return this.$store.state.postwoman.selectedRequest;
+    },
+    editingRequest() {
+      return this.$store.state.postwoman.editingRequest;
+    },
+    requestName() {
+      return this.label;
+    },
+    statusCategory() {
+      return findStatusGroup(this.response.status);
+    },
+    isValidURL() {
+      if (this.showPreRequestScript) {
+        // we cannot determine if a URL is valid because the full string is not known ahead of time
+        return true;
+      }
+      const protocol = "^(https?:\\/\\/)?";
+      const validIP = new RegExp(
+        protocol +
           "(([0-9]|[1-9][0-9]|1[0-9]{2}|2[0-4][0-9]|25[0-5]).){3}([0-9]|[1-9][0-9]|1[0-9]{2}|2[0-4][0-9]|25[0-5])$"
-        );
-        const validHostname = new RegExp(
-          protocol +
+      );
+      const validHostname = new RegExp(
+        protocol +
           "(([a-zA-Z0-9]|[a-zA-Z0-9][a-zA-Z0-9-]*[a-zA-Z0-9]).)*([A-Za-z0-9]|[A-Za-z0-9][A-Za-z0-9-]*[A-Za-z0-9/])$"
-        );
-        return validIP.test(this.url) || validHostname.test(this.url);
-      },
-      hasRequestBody() {
-        return ["POST", "PUT", "PATCH"].includes(this.method);
-      },
-      pathName() {
-        return this.path.match(/^([^?]*)\??/)[1];
-      },
-      rawRequestBody() {
-        const {bodyParams} = this;
-        if (this.contentType === "application/json") {
-          try {
-            const obj = JSON.parse(
-              `{${bodyParams
-                .filter(({key}) => !!key)
-                .map(
-                  ({key, value}) => `
+      );
+      return validIP.test(this.url) || validHostname.test(this.url);
+    },
+    hasRequestBody() {
+      return ["POST", "PUT", "PATCH"].includes(this.method);
+    },
+    pathName() {
+      return this.path.match(/^([^?]*)\??/)[1];
+    },
+    rawRequestBody() {
+      const { bodyParams } = this;
+      if (this.contentType === "application/json") {
+        try {
+          const obj = JSON.parse(
+            `{${bodyParams
+              .filter(({ key }) => !!key)
+              .map(
+                ({ key, value }) => `
               "${key}": "${value}"
               `
-                )
-                .join()}}`
-            );
-            return JSON.stringify(obj);
-          } catch (ex) {
-            return "invalid";
-          }
-        } else {
-          return bodyParams
-            .filter(({key}) => !!key)
-            .map(({key, value}) => `${key}=${encodeURIComponent(value)}`)
-            .join("&");
+              )
+              .join()}}`
+          );
+          return JSON.stringify(obj);
+        } catch (ex) {
+          return "invalid";
         }
-      },
-      headerString() {
-        const result = this.headers
-          .filter(({key}) => !!key)
-          .map(({key, value}) => `${key}: ${value}`)
-          .join(",\n");
-        return result === "" ? "" : `${result}`;
-      },
-      queryString() {
-        const result = this.params
-          .filter(({key}) => !!key)
-          .map(({key, value}) => `${key}=${encodeURIComponent(value)}`)
+      } else {
+        return bodyParams
+          .filter(({ key }) => !!key)
+          .map(({ key, value }) => `${key}=${encodeURIComponent(value)}`)
           .join("&");
-        return result === "" ? "" : `?${result}`;
-      },
-      responseType() {
-        return (this.response.headers["content-type"] || "")
-          .split(";")[0]
-          .toLowerCase();
-      },
-      requestCode() {
-        if (this.requestType === "JavaScript XHR") {
-          const requestString = [];
-          requestString.push("const xhr = new XMLHttpRequest()");
-          const user =
-            this.auth === "Basic Auth" ? "'" + this.httpUser + "'" : null;
-          const pswd =
-            this.auth === "Basic Auth" ? "'" + this.httpPassword + "'" : null;
-          requestString.push(
-            "xhr.open('" +
+      }
+    },
+    headerString() {
+      const result = this.headers
+        .filter(({ key }) => !!key)
+        .map(({ key, value }) => `${key}: ${value}`)
+        .join(",\n");
+      return result === "" ? "" : `${result}`;
+    },
+    queryString() {
+      const result = this.params
+        .filter(({ key }) => !!key)
+        .map(({ key, value }) => `${key}=${encodeURIComponent(value)}`)
+        .join("&");
+      return result === "" ? "" : `?${result}`;
+    },
+    responseType() {
+      return (this.response.headers["content-type"] || "")
+        .split(";")[0]
+        .toLowerCase();
+    },
+    requestCode() {
+      if (this.requestType === "JavaScript XHR") {
+        const requestString = [];
+        requestString.push("const xhr = new XMLHttpRequest()");
+        const user =
+          this.auth === "Basic Auth" ? "'" + this.httpUser + "'" : null;
+        const pswd =
+          this.auth === "Basic Auth" ? "'" + this.httpPassword + "'" : null;
+        requestString.push(
+          "xhr.open('" +
             this.method +
             "', '" +
             this.url +
@@ -2072,306 +1812,308 @@
             ", " +
             pswd +
             ")"
-          );
-          if (this.auth === "Bearer Token" || this.auth === "OAuth 2.0") {
-            requestString.push(
-              "xhr.setRequestHeader('Authorization', 'Bearer " +
+        );
+        if (this.auth === "Bearer Token" || this.auth === "OAuth 2.0") {
+          requestString.push(
+            "xhr.setRequestHeader('Authorization', 'Bearer " +
               this.bearerToken +
               "')"
-            );
-          }
-          if (this.headers) {
-            this.headers.forEach(element => {
-              requestString.push(
-                "xhr.setRequestHeader('" +
+          );
+        }
+        if (this.headers) {
+          this.headers.forEach(element => {
+            requestString.push(
+              "xhr.setRequestHeader('" +
                 element.key +
                 "', '" +
                 element.value +
                 "')"
-              );
-            });
-          }
-          if (["POST", "PUT", "PATCH"].includes(this.method)) {
-            const requestBody = this.rawInput
-              ? this.rawParams
-              : this.rawRequestBody;
-            requestString.push(
-              "xhr.setRequestHeader('Content-Length', " + requestBody.length + ")"
             );
-            requestString.push(
-              "xhr.setRequestHeader('Content-Type', '" +
+          });
+        }
+        if (["POST", "PUT", "PATCH"].includes(this.method)) {
+          const requestBody = this.rawInput
+            ? this.rawParams
+            : this.rawRequestBody;
+          requestString.push(
+            "xhr.setRequestHeader('Content-Length', " + requestBody.length + ")"
+          );
+          requestString.push(
+            "xhr.setRequestHeader('Content-Type', '" +
               this.contentType +
               "; charset=utf-8')"
-            );
-            requestString.push("xhr.send(" + requestBody + ")");
-          } else {
-            requestString.push("xhr.send()");
-          }
-          return requestString.join("\n");
-        } else if (this.requestType === "Fetch") {
-          const requestString = [];
-          let headers = [];
-          requestString.push(
-            'fetch("' + this.url + this.pathName + this.queryString + '", {\n'
           );
-          requestString.push('  method: "' + this.method + '",\n');
-          if (this.auth === "Basic Auth") {
-            const basic = this.httpUser + ":" + this.httpPassword;
-            headers.push(
-              '    "Authorization": "Basic ' +
+          requestString.push("xhr.send(" + requestBody + ")");
+        } else {
+          requestString.push("xhr.send()");
+        }
+        return requestString.join("\n");
+      } else if (this.requestType === "Fetch") {
+        const requestString = [];
+        let headers = [];
+        requestString.push(
+          'fetch("' + this.url + this.pathName + this.queryString + '", {\n'
+        );
+        requestString.push('  method: "' + this.method + '",\n');
+        if (this.auth === "Basic Auth") {
+          const basic = this.httpUser + ":" + this.httpPassword;
+          headers.push(
+            '    "Authorization": "Basic ' +
               window.btoa(unescape(encodeURIComponent(basic))) +
               '",\n'
+          );
+        } else if (this.auth === "Bearer Token" || this.auth === "OAuth 2.0") {
+          headers.push(
+            '    "Authorization": "Bearer ' + this.bearerToken + '",\n'
+          );
+        }
+        if (["POST", "PUT", "PATCH"].includes(this.method)) {
+          const requestBody = this.rawInput
+            ? this.rawParams
+            : this.rawRequestBody;
+          requestString.push("  body: " + requestBody + ",\n");
+          headers.push('    "Content-Length": ' + requestBody.length + ",\n");
+          headers.push(
+            '    "Content-Type": "' + this.contentType + '; charset=utf-8",\n'
+          );
+        }
+        if (this.headers) {
+          this.headers.forEach(element => {
+            headers.push(
+              '    "' + element.key + '": "' + element.value + '",\n'
             );
-          } else if (this.auth === "Bearer Token" || this.auth === "OAuth 2.0") {
-            headers.push(
-              '    "Authorization": "Bearer ' + this.bearerToken + '",\n'
-            );
-          }
-          if (["POST", "PUT", "PATCH"].includes(this.method)) {
-            const requestBody = this.rawInput
-              ? this.rawParams
-              : this.rawRequestBody;
-            requestString.push("  body: " + requestBody + ",\n");
-            headers.push('    "Content-Length": ' + requestBody.length + ",\n");
-            headers.push(
-              '    "Content-Type": "' + this.contentType + '; charset=utf-8",\n'
-            );
-          }
-          if (this.headers) {
-            this.headers.forEach(element => {
-              headers.push(
-                '    "' + element.key + '": "' + element.value + '",\n'
-              );
-            });
-          }
-          headers = headers.join("").slice(0, -2);
-          requestString.push("  headers: {\n" + headers + "\n  },\n");
-          requestString.push('  credentials: "same-origin"\n');
-          requestString.push("}).then(function(response) {\n");
-          requestString.push("  response.status\n");
-          requestString.push("  response.statusText\n");
-          requestString.push("  response.headers\n");
-          requestString.push("  response.url\n\n");
-          requestString.push("  return response.text()\n");
-          requestString.push("}).catch(function(error) {\n");
-          requestString.push("  error.message\n");
-          requestString.push("})");
-          return requestString.join("");
-        } else if (this.requestType === "cURL") {
-          const requestString = [];
-          requestString.push("curl -X " + this.method + " \n");
+          });
+        }
+        headers = headers.join("").slice(0, -2);
+        requestString.push("  headers: {\n" + headers + "\n  },\n");
+        requestString.push('  credentials: "same-origin"\n');
+        requestString.push("}).then(function(response) {\n");
+        requestString.push("  response.status\n");
+        requestString.push("  response.statusText\n");
+        requestString.push("  response.headers\n");
+        requestString.push("  response.url\n\n");
+        requestString.push("  return response.text()\n");
+        requestString.push("}).catch(function(error) {\n");
+        requestString.push("  error.message\n");
+        requestString.push("})");
+        return requestString.join("");
+      } else if (this.requestType === "cURL") {
+        const requestString = [];
+        requestString.push("curl -X " + this.method + " \n");
+        requestString.push(
+          "  '" + this.url + this.pathName + this.queryString + "' \n"
+        );
+        if (this.auth === "Basic Auth") {
+          const basic = this.httpUser + ":" + this.httpPassword;
           requestString.push(
-            "  '" + this.url + this.pathName + this.queryString + "' \n"
-          );
-          if (this.auth === "Basic Auth") {
-            const basic = this.httpUser + ":" + this.httpPassword;
-            requestString.push(
-              "  -H 'Authorization: Basic " +
+            "  -H 'Authorization: Basic " +
               window.btoa(unescape(encodeURIComponent(basic))) +
               "' \n"
+          );
+        } else if (this.auth === "Bearer Token" || this.auth === "OAuth 2.0") {
+          requestString.push(
+            "  -H 'Authorization: Bearer " + this.bearerToken + "' \n"
+          );
+        }
+        if (this.headers) {
+          this.headers.forEach(element => {
+            requestString.push(
+              "  -H '" + element.key + ": " + element.value + "' \n"
             );
-          } else if (this.auth === "Bearer Token" || this.auth === "OAuth 2.0") {
-            requestString.push(
-              "  -H 'Authorization: Bearer " + this.bearerToken + "' \n"
-            );
-          }
-          if (this.headers) {
-            this.headers.forEach(element => {
-              requestString.push(
-                "  -H '" + element.key + ": " + element.value + "' \n"
-              );
-            });
-          }
-          if (["POST", "PUT", "PATCH"].includes(this.method)) {
-            const requestBody = this.rawInput
-              ? this.rawParams
-              : this.rawRequestBody;
-            requestString.push(
-              "  -H 'Content-Length: " + requestBody.length + "' \n"
-            );
-            requestString.push(
-              "  -H 'Content-Type: " + this.contentType + "; charset=utf-8' \n"
-            );
-            requestString.push("  -d '" + requestBody + "' \n");
-          }
-          return requestString.join("").slice(0, -2);
+          });
         }
-      },
-      tokenReqDetails() {
-        const details = {
-          oidcDiscoveryUrl: this.oidcDiscoveryUrl,
-          authUrl: this.authUrl,
-          accessTokenUrl: this.accessTokenUrl,
-          clientId: this.clientId,
-          scope: this.scope
-        };
-        return JSON.stringify(details, null, 2);
-      }
-    },
-    methods: {
-      checkCollections() {
-        const checkCollectionAvailability =
-          this.$store.state.postwoman.collections &&
-          this.$store.state.postwoman.collections.length > 0;
-        return checkCollectionAvailability;
-      },
-      scrollInto(view) {
-        this.$refs[view].$el.scrollIntoView({
-          behavior: "smooth"
-        });
-      },
-      handleUseHistory({
-                         label,
-                         method,
-                         url,
-                         path,
-                         usesScripts,
-                         preRequestScript
-                       }) {
-        this.label = label;
-        this.method = method;
-        this.url = url;
-        this.path = path;
-        this.showPreRequestScript = usesScripts;
-        this.preRequestScript = preRequestScript;
-        this.scrollInto("request");
-      },
-      getVariablesFromPreRequestScript() {
-        if (!this.preRequestScript) {
-          return {};
+        if (["POST", "PUT", "PATCH"].includes(this.method)) {
+          const requestBody = this.rawInput
+            ? this.rawParams
+            : this.rawRequestBody;
+          requestString.push(
+            "  -H 'Content-Length: " + requestBody.length + "' \n"
+          );
+          requestString.push(
+            "  -H 'Content-Type: " + this.contentType + "; charset=utf-8' \n"
+          );
+          requestString.push("  -d '" + requestBody + "' \n");
         }
-        return getEnvironmentVariablesFromScript(this.preRequestScript);
-      },
-      async makeRequest(auth, headers, requestBody, preRequestScript) {
-        const requestOptions = {
-          method: this.method,
-          url: this.url + this.pathName + this.queryString,
-          auth,
-          headers,
-          data: requestBody ? requestBody.toString() : null,
-          credentials: true
-        };
-        if (preRequestScript) {
-          const environmentVariables = getEnvironmentVariablesFromScript(
-            preRequestScript
-          );
-          requestOptions.url = parseTemplateString(
-            requestOptions.url,
+        return requestString.join("").slice(0, -2);
+      }
+    },
+    tokenReqDetails() {
+      const details = {
+        oidcDiscoveryUrl: this.oidcDiscoveryUrl,
+        authUrl: this.authUrl,
+        accessTokenUrl: this.accessTokenUrl,
+        clientId: this.clientId,
+        scope: this.scope
+      };
+      return JSON.stringify(details, null, 2);
+    }
+  },
+  methods: {
+    checkCollections() {
+      const checkCollectionAvailability =
+        this.$store.state.postwoman.collections &&
+        this.$store.state.postwoman.collections.length > 0;
+      return checkCollectionAvailability;
+    },
+    scrollInto(view) {
+      this.$refs[view].$el.scrollIntoView({
+        behavior: "smooth"
+      });
+    },
+    handleUseHistory({
+      label,
+      method,
+      url,
+      path,
+      usesScripts,
+      preRequestScript
+    }) {
+      this.label = label;
+      this.method = method;
+      this.url = url;
+      this.path = path;
+      this.showPreRequestScript = usesScripts;
+      this.preRequestScript = preRequestScript;
+      this.scrollInto("request");
+    },
+    getVariablesFromPreRequestScript() {
+      if (!this.preRequestScript) {
+        return {};
+      }
+      return getEnvironmentVariablesFromScript(this.preRequestScript);
+    },
+    async makeRequest(auth, headers, requestBody, preRequestScript) {
+      const requestOptions = {
+        method: this.method,
+        url: this.url + this.pathName + this.queryString,
+        auth,
+        headers,
+        data: requestBody ? requestBody.toString() : null,
+        credentials: true
+      };
+      if (preRequestScript) {
+        const environmentVariables = getEnvironmentVariablesFromScript(
+          preRequestScript
+        );
+        requestOptions.url = parseTemplateString(
+          requestOptions.url,
+          environmentVariables
+        );
+        requestOptions.data = parseTemplateString(
+          requestOptions.data,
+          environmentVariables
+        );
+        for (let k in requestOptions.headers) {
+          const kParsed = parseTemplateString(k, environmentVariables);
+          const valParsed = parseTemplateString(
+            requestOptions.headers[k],
             environmentVariables
           );
-          requestOptions.data = parseTemplateString(
-            requestOptions.data,
-            environmentVariables
-          );
-          for (let k in requestOptions.headers) {
-            const kParsed = parseTemplateString(k, environmentVariables);
-            const valParsed = parseTemplateString(
-              requestOptions.headers[k],
-              environmentVariables
-            );
-            delete requestOptions.headers[k];
-            requestOptions.headers[kParsed] = valParsed;
-          }
+          delete requestOptions.headers[k];
+          requestOptions.headers[kParsed] = valParsed;
         }
-        if (typeof requestOptions.data === "string") {
-          requestOptions.data = parseTemplateString(requestOptions.data);
-        }
-
-        return await sendNetworkRequest(requestOptions, this.$store);
-      },
-      async sendRequest() {
-        this.$toast.clear();
-        this.scrollInto("response");
-
-        if (!this.isValidURL) {
-          this.$toast.error(this.$t("url_invalid_format"), {
-            icon: "error"
-          });
-          return;
-        }
-
-        // Start showing the loading bar as soon as possible.
-        // The nuxt axios module will hide it when the request is made.
-        this.$nuxt.$loading.start();
-
-        if (this.$refs.response.$el.classList.contains("hidden")) {
-          this.$refs.response.$el.classList.toggle("hidden");
-        }
-        this.previewEnabled = false;
-        this.response.status = this.$t("fetching");
-        this.response.body = this.$t("loading");
-
-        const auth =
-          this.auth === "Basic Auth"
-            ? {
+      }
+      if (typeof requestOptions.data === "string") {
+        requestOptions.data = parseTemplateString(requestOptions.data);
+      }
+
+      return await sendNetworkRequest(requestOptions, this.$store);
+    },
+    async sendRequest() {
+      this.$toast.clear();
+      this.scrollInto("response");
+
+      if (!this.isValidURL) {
+        this.$toast.error(this.$t("url_invalid_format"), {
+          icon: "error"
+        });
+        return;
+      }
+
+      // Start showing the loading bar as soon as possible.
+      // The nuxt axios module will hide it when the request is made.
+      this.$nuxt.$loading.start();
+
+      if (this.$refs.response.$el.classList.contains("hidden")) {
+        this.$refs.response.$el.classList.toggle("hidden");
+      }
+      this.previewEnabled = false;
+      this.response.status = this.$t("fetching");
+      this.response.body = this.$t("loading");
+
+      const auth =
+        this.auth === "Basic Auth"
+          ? {
               username: this.httpUser,
               password: this.httpPassword
             }
-            : null;
-
-        let headers = {};
-        let headersObject = {};
-
-        Object.keys(headers).forEach(id => {
-          headersObject[headers[id].key] = headers[id].value;
+          : null;
+
+      let headers = {};
+      let headersObject = {};
+
+      Object.keys(headers).forEach(id => {
+        headersObject[headers[id].key] = headers[id].value;
+      });
+      headers = headersObject;
+
+      // If the request has a body, we want to ensure Content-Length and
+      // Content-Type are sent.
+      let requestBody;
+      if (this.hasRequestBody) {
+        requestBody = this.rawInput ? this.rawParams : this.rawRequestBody;
+
+        Object.assign(headers, {
+          //'Content-Length': requestBody.length,
+          "Content-Type": `${this.contentType}; charset=utf-8`
         });
-        headers = headersObject;
-
-        // If the request has a body, we want to ensure Content-Length and
-        // Content-Type are sent.
-        let requestBody;
-        if (this.hasRequestBody) {
-          requestBody = this.rawInput ? this.rawParams : this.rawRequestBody;
-
-          Object.assign(headers, {
-            //'Content-Length': requestBody.length,
-            "Content-Type": `${this.contentType}; charset=utf-8`
-          });
-        }
-
-        // If the request uses a token for auth, we want to make sure it's sent here.
-        if (this.auth === "Bearer Token" || this.auth === "OAuth 2.0")
-          headers["Authorization"] = `Bearer ${this.bearerToken}`;
-
-        headers = Object.assign(
-          // Clone the app headers object first, we don't want to
-          // mutate it with the request headers added by default.
-          Object.assign({}, this.headers)
-
-          // We make our temporary headers object the source so
-          // that you can override the added headers if you
-          // specify them.
-          // headers
+      }
+
+      // If the request uses a token for auth, we want to make sure it's sent here.
+      if (this.auth === "Bearer Token" || this.auth === "OAuth 2.0")
+        headers["Authorization"] = `Bearer ${this.bearerToken}`;
+
+      headers = Object.assign(
+        // Clone the app headers object first, we don't want to
+        // mutate it with the request headers added by default.
+        Object.assign({}, this.headers)
+
+        // We make our temporary headers object the source so
+        // that you can override the added headers if you
+        // specify them.
+        // headers
+      );
+
+      Object.keys(headers).forEach(id => {
+        headersObject[headers[id].key] = headers[id].value;
+      });
+      headers = headersObject;
+
+      try {
+        const startTime = Date.now();
+
+        const payload = await this.makeRequest(
+          auth,
+          headers,
+          requestBody,
+          this.showPreRequestScript && this.preRequestScript
         );
 
-        Object.keys(headers).forEach(id => {
-          headersObject[headers[id].key] = headers[id].value;
+        const duration = Date.now() - startTime;
+        this.$toast.info(this.$t("finished_in", { duration }), {
+          icon: "done"
         });
-        headers = headersObject;
-
-        try {
-          const startTime = Date.now();
-
-          const payload = await this.makeRequest(
-            auth,
-            headers,
-            requestBody,
-            this.showPreRequestScript && this.preRequestScript
-          );
-
-          const duration = Date.now() - startTime;
-          this.$toast.info(this.$t("finished_in", {duration}), {
-            icon: "done"
-          });
-          // tests
-          (() => {
-            const status = (this.response.status = payload.status);
-            const headers = (this.response.headers = payload.headers);
-
-<<<<<<< HEAD
-            // We don't need to bother parsing JSON, axios already handles it for us!
-            const body = (this.response.body = payload.data);
-=======
+
+        (() => {
+          const status = (this.response.status = payload.status);
+          const headers = (this.response.headers = payload.headers);
+
+          // We don't need to bother parsing JSON, axios already handles it for us!
+          const body = (this.response.body = payload.data);
+
+          const date = new Date().toLocaleDateString();
+          const time = new Date().toLocaleTimeString();
+
           // Addition of an entry to the history component.
           const entry = {
             label: this.requestName,
@@ -2399,64 +2141,19 @@
           this.response.headers = error.response.headers;
           this.response.status = error.response.status;
           this.response.body = error.response.data;
->>>>>>> 92d8878c
-
-            const date = new Date().toLocaleDateString();
-            const time = new Date().toLocaleTimeString();
-
-            // Addition of an entry to the history component.
-            const entry = {
-              label: this.requestName,
-              status,
-              date,
-              time,
-              method: this.method,
-              url: this.url,
-              path: this.path,
-              usesScripts: Boolean(this.preRequestScript),
-              preRequestScript: this.preRequestScript,
-              duration,
-              star: false
-            };
-            this.$refs.historyComponent.addEntry(entry);
-          })();
-
-          const syntheticResponse = {
+
+          // Addition of an entry to the history component.
+          const entry = {
+            label: this.requestName,
             status: this.response.status,
-            body: this.response.body,
-            headers: this.response.headers
+            date: new Date().toLocaleDateString(),
+            time: new Date().toLocaleTimeString(),
+            method: this.method,
+            url: this.url,
+            path: this.path,
+            usesScripts: Boolean(this.preRequestScript),
+            preRequestScript: this.preRequestScript
           };
-<<<<<<< HEAD
-          const testResults = runTestScriptWitVariables(this.testScript, {response: syntheticResponse});
-
-        } catch (error) {
-          console.error(error);
-          if (error.response) {
-            this.response.headers = error.response.headers;
-            this.response.status = error.response.status;
-            this.response.body = error.response.data;
-
-            // Addition of an entry to the history component.
-            const entry = {
-              label: this.requestName,
-              status: this.response.status,
-              date: new Date().toLocaleDateString(),
-              time: new Date().toLocaleTimeString(),
-              method: this.method,
-              url: this.url,
-              path: this.path,
-              usesScripts: Boolean(this.preRequestScript),
-              preRequestScript: this.preRequestScript,
-              testCode: this.testCode
-            };
-            this.$refs.historyComponent.addEntry(entry);
-            return;
-          } else {
-            this.response.status = error.message;
-            this.response.body = `${error}. ${this.$t("check_console_details")}`;
-            this.$toast.error(`${error} ${this.$t("f12_details")}`, {
-              icon: "error"
-=======
           this.$refs.historyComponent.addEntry(entry);
           if (fb.currentUser !== null) {
             if (fb.currentSettings[1].value) {
@@ -2480,634 +2177,621 @@
                   this.$router.push({ path: "/settings" });
                 }
               }
->>>>>>> 92d8878c
             });
-            if (!this.$store.state.postwoman.settings.PROXY_ENABLED) {
-              this.$toast.info(this.$t("enable_proxy"), {
-                icon: "help",
-                duration: 8000,
-                action: {
-                  text: "Settings",
-                  onClick: (e, toastObject) => {
-                    this.$router.push({path: "/settings"});
-                  }
-                }
-              });
-            }
           }
         }
-      },
-      getQueryStringFromPath() {
-        let queryString,
-          pathParsed = url.parse(this.path);
-        return (queryString = pathParsed.query ? pathParsed.query : "");
-      },
-      queryStringToArray(queryString) {
-        let queryParsed = querystring.parse(queryString);
-        return Object.keys(queryParsed).map(key => ({
-          key: key,
-          value: queryParsed[key]
-        }));
-      },
-      pathInputHandler() {
-        let queryString = this.getQueryStringFromPath(),
-          params = this.queryStringToArray(queryString);
-
-        this.paramsWatchEnabled = false;
-        this.params = params;
-      },
-      addRequestHeader() {
-        this.$store.commit("addHeaders", {
-          key: "",
-          value: ""
-        });
-        return false;
-      },
-      removeRequestHeader(index) {
-        // .slice() gives us an entirely new array rather than giving us just the reference
-        const oldHeaders = this.headers.slice();
-
-        this.$store.commit("removeHeaders", index);
-        this.$toast.error(this.$t("deleted"), {
-          icon: "delete",
-          action: {
-            text: this.$t("undo"),
-            onClick: (e, toastObject) => {
-              this.headers = oldHeaders;
-              toastObject.remove();
-            }
+      }
+    },
+    getQueryStringFromPath() {
+      let queryString,
+        pathParsed = url.parse(this.path);
+      return (queryString = pathParsed.query ? pathParsed.query : "");
+    },
+    queryStringToArray(queryString) {
+      let queryParsed = querystring.parse(queryString);
+      return Object.keys(queryParsed).map(key => ({
+        key: key,
+        value: queryParsed[key]
+      }));
+    },
+    pathInputHandler() {
+      let queryString = this.getQueryStringFromPath(),
+        params = this.queryStringToArray(queryString);
+
+      this.paramsWatchEnabled = false;
+      this.params = params;
+    },
+    addRequestHeader() {
+      this.$store.commit("addHeaders", {
+        key: "",
+        value: ""
+      });
+      return false;
+    },
+    removeRequestHeader(index) {
+      // .slice() gives us an entirely new array rather than giving us just the reference
+      const oldHeaders = this.headers.slice();
+
+      this.$store.commit("removeHeaders", index);
+      this.$toast.error(this.$t("deleted"), {
+        icon: "delete",
+        action: {
+          text: this.$t("undo"),
+          onClick: (e, toastObject) => {
+            this.headers = oldHeaders;
+            toastObject.remove();
           }
-        });
-      },
-      addRequestParam() {
-        this.$store.commit("addParams", {key: "", value: ""});
-        return false;
-      },
-      removeRequestParam(index) {
-        // .slice() gives us an entirely new array rather than giving us just the reference
-        const oldParams = this.params.slice();
-
-        this.$store.commit("removeParams", index);
-        this.$toast.error(this.$t("deleted"), {
-          icon: "delete",
-          action: {
-            text: this.$t("undo"),
-            onClick: (e, toastObject) => {
-              this.params = oldParams;
-              toastObject.remove();
-            }
+        }
+      });
+    },
+    addRequestParam() {
+      this.$store.commit("addParams", { key: "", value: "" });
+      return false;
+    },
+    removeRequestParam(index) {
+      // .slice() gives us an entirely new array rather than giving us just the reference
+      const oldParams = this.params.slice();
+
+      this.$store.commit("removeParams", index);
+      this.$toast.error(this.$t("deleted"), {
+        icon: "delete",
+        action: {
+          text: this.$t("undo"),
+          onClick: (e, toastObject) => {
+            this.params = oldParams;
+            toastObject.remove();
           }
-        });
-      },
-      addRequestBodyParam() {
-        this.$store.commit("addBodyParams", {key: "", value: ""});
-        return false;
-      },
-      removeRequestBodyParam(index) {
-        // .slice() gives us an entirely new array rather than giving us just the reference
-        const oldBodyParams = this.bodyParams.slice();
-
-        this.$store.commit("removeBodyParams", index);
-        this.$toast.error(this.$t("deleted"), {
-          icon: "delete",
-          action: {
-            text: this.$t("undo"),
-            onClick: (e, toastObject) => {
-              this.bodyParams = oldBodyParams;
-              toastObject.remove();
-            }
+        }
+      });
+    },
+    addRequestBodyParam() {
+      this.$store.commit("addBodyParams", { key: "", value: "" });
+      return false;
+    },
+    removeRequestBodyParam(index) {
+      // .slice() gives us an entirely new array rather than giving us just the reference
+      const oldBodyParams = this.bodyParams.slice();
+
+      this.$store.commit("removeBodyParams", index);
+      this.$toast.error(this.$t("deleted"), {
+        icon: "delete",
+        action: {
+          text: this.$t("undo"),
+          onClick: (e, toastObject) => {
+            this.bodyParams = oldBodyParams;
+            toastObject.remove();
           }
-        });
-      },
-      copyRequest() {
-        if (navigator.share) {
-          let time = new Date().toLocaleTimeString();
-          let date = new Date().toLocaleDateString();
-          navigator
-            .share({
-              title: `Postwoman`,
-              text: `Postwoman • API request builder at ${time} on ${date}`,
-              url: window.location.href
-            })
-            .then(() => {
-            })
-            .catch(console.error);
-        } else {
-          const dummy = document.createElement("input");
-          document.body.appendChild(dummy);
-          dummy.value = window.location.href;
-          dummy.select();
-          document.execCommand("copy");
-          document.body.removeChild(dummy);
-          this.$refs.copyRequest.innerHTML = this.doneButton;
-          this.$toast.info(this.$t("copied_to_clipboard"), {
-            icon: "done"
-          });
-          setTimeout(
-            () => (this.$refs.copyRequest.innerHTML = this.copyButton),
-            1000
-          );
         }
-      },
-      copyRequestCode() {
-        this.$refs.copyRequestCode.innerHTML = this.doneButton;
-        this.$toast.success(this.$t("copied_to_clipboard"), {
+      });
+    },
+    copyRequest() {
+      if (navigator.share) {
+        let time = new Date().toLocaleTimeString();
+        let date = new Date().toLocaleDateString();
+        navigator
+          .share({
+            title: `Postwoman`,
+            text: `Postwoman • API request builder at ${time} on ${date}`,
+            url: window.location.href
+          })
+          .then(() => {})
+          .catch(console.error);
+      } else {
+        const dummy = document.createElement("input");
+        document.body.appendChild(dummy);
+        dummy.value = window.location.href;
+        dummy.select();
+        document.execCommand("copy");
+        document.body.removeChild(dummy);
+        this.$refs.copyRequest.innerHTML = this.doneButton;
+        this.$toast.info(this.$t("copied_to_clipboard"), {
           icon: "done"
         });
-        this.$refs.generatedCode.select();
-        document.execCommand("copy");
         setTimeout(
-          () => (this.$refs.copyRequestCode.innerHTML = this.copyButton),
+          () => (this.$refs.copyRequest.innerHTML = this.copyButton),
           1000
         );
-      },
-      ToggleExpandResponse() {
-        this.expandResponse = !this.expandResponse;
-        this.responseBodyMaxLines =
-          this.responseBodyMaxLines == Infinity ? 16 : Infinity;
-      },
-      copyResponse() {
-        this.$refs.copyResponse.innerHTML = this.doneButton;
-        this.$toast.success(this.$t("copied_to_clipboard"), {
-          icon: "done"
-        });
-        const aux = document.createElement("textarea");
-        const copy =
-          this.responseType === "application/json"
-            ? JSON.stringify(this.response.body)
-            : this.response.body;
-        aux.innerText = copy;
-        document.body.appendChild(aux);
-        aux.select();
-        document.execCommand("copy");
-        document.body.removeChild(aux);
-        setTimeout(
-          () => (this.$refs.copyResponse.innerHTML = this.copyButton),
-          1000
-        );
-      },
-      downloadResponse() {
-        const dataToWrite = JSON.stringify(this.response.body, null, 2);
-        const file = new Blob([dataToWrite], {type: this.responseType});
-        const a = document.createElement("a"),
-          url = URL.createObjectURL(file);
-        a.href = url;
-        a.download = (
-          this.url +
-          this.path +
-          " [" +
-          this.method +
-          "] on " +
-          Date()
-        ).replace(/\./g, "[dot]");
-        document.body.appendChild(a);
-        a.click();
-        this.$refs.downloadResponse.innerHTML = this.doneButton;
-        this.$toast.success(this.$t("download_started"), {
-          icon: "done"
-        });
-        setTimeout(() => {
-          document.body.removeChild(a);
-          window.URL.revokeObjectURL(url);
-          this.$refs.downloadResponse.innerHTML = this.downloadButton;
-        }, 1000);
-      },
-      togglePreview() {
-        this.previewEnabled = !this.previewEnabled;
-        if (this.previewEnabled) {
-          // If you want to add 'preview' support for other response types,
-          // just add them here.
-          if (this.responseType === "text/html") {
-            // If the preview already has that URL loaded, let's not bother re-loading it all.
-            if (
-              this.$refs.previewFrame.getAttribute("data-previewing-url") ===
-              this.url
-            )
-              return;
-            // Use DOMParser to parse document HTML.
-            const previewDocument = new DOMParser().parseFromString(
-              this.response.body,
-              this.responseType
-            );
-            // Inject <base href="..."> tag to head, to fix relative CSS/HTML paths.
-            previewDocument.head.innerHTML =
-              `<base href="${this.url}">` + previewDocument.head.innerHTML;
-            // Finally, set the iframe source to the resulting HTML.
-            this.$refs.previewFrame.srcdoc =
-              previewDocument.documentElement.outerHTML;
-            this.$refs.previewFrame.setAttribute("data-previewing-url", this.url);
-          }
+      }
+    },
+    copyRequestCode() {
+      this.$refs.copyRequestCode.innerHTML = this.doneButton;
+      this.$toast.success(this.$t("copied_to_clipboard"), {
+        icon: "done"
+      });
+      this.$refs.generatedCode.select();
+      document.execCommand("copy");
+      setTimeout(
+        () => (this.$refs.copyRequestCode.innerHTML = this.copyButton),
+        1000
+      );
+    },
+    ToggleExpandResponse() {
+      this.expandResponse = !this.expandResponse;
+      this.responseBodyMaxLines =
+        this.responseBodyMaxLines == Infinity ? 16 : Infinity;
+    },
+    copyResponse() {
+      this.$refs.copyResponse.innerHTML = this.doneButton;
+      this.$toast.success(this.$t("copied_to_clipboard"), {
+        icon: "done"
+      });
+      const aux = document.createElement("textarea");
+      const copy =
+        this.responseType === "application/json"
+          ? JSON.stringify(this.response.body)
+          : this.response.body;
+      aux.innerText = copy;
+      document.body.appendChild(aux);
+      aux.select();
+      document.execCommand("copy");
+      document.body.removeChild(aux);
+      setTimeout(
+        () => (this.$refs.copyResponse.innerHTML = this.copyButton),
+        1000
+      );
+    },
+    downloadResponse() {
+      const dataToWrite = JSON.stringify(this.response.body, null, 2);
+      const file = new Blob([dataToWrite], { type: this.responseType });
+      const a = document.createElement("a"),
+        url = URL.createObjectURL(file);
+      a.href = url;
+      a.download = (
+        this.url +
+        this.path +
+        " [" +
+        this.method +
+        "] on " +
+        Date()
+      ).replace(/\./g, "[dot]");
+      document.body.appendChild(a);
+      a.click();
+      this.$refs.downloadResponse.innerHTML = this.doneButton;
+      this.$toast.success(this.$t("download_started"), {
+        icon: "done"
+      });
+      setTimeout(() => {
+        document.body.removeChild(a);
+        window.URL.revokeObjectURL(url);
+        this.$refs.downloadResponse.innerHTML = this.downloadButton;
+      }, 1000);
+    },
+    togglePreview() {
+      this.previewEnabled = !this.previewEnabled;
+      if (this.previewEnabled) {
+        // If you want to add 'preview' support for other response types,
+        // just add them here.
+        if (this.responseType === "text/html") {
+          // If the preview already has that URL loaded, let's not bother re-loading it all.
+          if (
+            this.$refs.previewFrame.getAttribute("data-previewing-url") ===
+            this.url
+          )
+            return;
+          // Use DOMParser to parse document HTML.
+          const previewDocument = new DOMParser().parseFromString(
+            this.response.body,
+            this.responseType
+          );
+          // Inject <base href="..."> tag to head, to fix relative CSS/HTML paths.
+          previewDocument.head.innerHTML =
+            `<base href="${this.url}">` + previewDocument.head.innerHTML;
+          // Finally, set the iframe source to the resulting HTML.
+          this.$refs.previewFrame.srcdoc =
+            previewDocument.documentElement.outerHTML;
+          this.$refs.previewFrame.setAttribute("data-previewing-url", this.url);
         }
-      },
-      setRouteQueryState() {
-        const flat = key => (this[key] !== "" ? `${key}=${this[key]}&` : "");
-        const deep = key => {
-          const haveItems = [...this[key]].length;
-          if (haveItems && this[key]["value"] !== "") {
-            return `${key}=${JSON.stringify(this[key])}&`;
-          } else return "";
-        };
-        let flats = [
-          "method",
-          "url",
-          "path",
-          !this.urlExcludes.auth ? "auth" : null,
-          !this.urlExcludes.httpUser ? "httpUser" : null,
-          !this.urlExcludes.httpPassword ? "httpPassword" : null,
-          !this.urlExcludes.bearerToken ? "bearerToken" : null,
-          "contentType"
-        ]
-          .filter(item => item !== null)
-          .map(item => flat(item));
-        let deeps = ["headers", "params"].map(item => deep(item));
-        let bodyParams = this.rawInput
-          ? [flat("rawParams")]
-          : [deep("bodyParams")];
-
-        history.replaceState(
-          window.location.href,
-          "",
-          "/?" +
+      }
+    },
+    setRouteQueryState() {
+      const flat = key => (this[key] !== "" ? `${key}=${this[key]}&` : "");
+      const deep = key => {
+        const haveItems = [...this[key]].length;
+        if (haveItems && this[key]["value"] !== "") {
+          return `${key}=${JSON.stringify(this[key])}&`;
+        } else return "";
+      };
+      let flats = [
+        "method",
+        "url",
+        "path",
+        !this.urlExcludes.auth ? "auth" : null,
+        !this.urlExcludes.httpUser ? "httpUser" : null,
+        !this.urlExcludes.httpPassword ? "httpPassword" : null,
+        !this.urlExcludes.bearerToken ? "bearerToken" : null,
+        "contentType"
+      ]
+        .filter(item => item !== null)
+        .map(item => flat(item));
+      let deeps = ["headers", "params"].map(item => deep(item));
+      let bodyParams = this.rawInput
+        ? [flat("rawParams")]
+        : [deep("bodyParams")];
+
+      history.replaceState(
+        window.location.href,
+        "",
+        "/?" +
           encodeURI(
             flats
               .concat(deeps, bodyParams)
               .join("")
               .slice(0, -1)
           )
-        );
-      },
-      setRouteQueries(queries) {
-        if (typeof queries !== "object")
-          throw new Error("Route query parameters must be a Object");
-        for (const key in queries) {
-          if (["headers", "params", "bodyParams"].includes(key))
-            this[key] = JSON.parse(decodeURI(queries[key]));
-          if (key === "rawParams") {
-            this.rawInput = true;
-            this.rawParams = queries["rawParams"];
-          } else if (typeof this[key] === "string") this[key] = queries[key];
-        }
-      },
-      observeRequestButton() {
-        const requestElement = this.$refs.request.$el;
-        const sendButtonElement = this.$refs.sendButton;
-        const observer = new IntersectionObserver(
-          (entries, observer) => {
-            entries.forEach(entry => {
-              if (entry.isIntersecting)
-                sendButtonElement.classList.remove("show");
-              // The button should float when it is no longer visible on screen.
-              // This is done by adding the show class to the button.
-              else sendButtonElement.classList.add("show");
-            });
-          },
-          {
-            rootMargin: "0px",
-            threshold: [0]
-          }
-        );
-        observer.observe(requestElement);
-      },
-      handleImport() {
-        let textarea = document.getElementById("import-text");
-        let text = textarea.value;
-        try {
-          let parsedCurl = parseCurlCommand(text);
-          let url = new URL(parsedCurl.url.replace(/"/g, "").replace(/'/g, ""));
-          this.url = url.origin;
-          this.path = url.pathname;
-          this.headers = [];
-          if (parsedCurl.headers) {
-            for (const key of Object.keys(parsedCurl.headers)) {
-              this.$store.commit("addHeaders", {
-                key: key,
-                value: parsedCurl.headers[key]
-              });
-            }
-          }
-          this.method = parsedCurl.method.toUpperCase();
-          if (parsedCurl["data"]) {
-            this.rawInput = true;
-            this.rawParams = parsedCurl["data"];
-          }
-          this.showModal = false;
-        } catch (error) {
-          this.showModal = false;
-          this.$toast.error(this.$t("curl_invalid_format"), {
-            icon: "error"
+      );
+    },
+    setRouteQueries(queries) {
+      if (typeof queries !== "object")
+        throw new Error("Route query parameters must be a Object");
+      for (const key in queries) {
+        if (["headers", "params", "bodyParams"].includes(key))
+          this[key] = JSON.parse(decodeURI(queries[key]));
+        if (key === "rawParams") {
+          this.rawInput = true;
+          this.rawParams = queries["rawParams"];
+        } else if (typeof this[key] === "string") this[key] = queries[key];
+      }
+    },
+    observeRequestButton() {
+      const requestElement = this.$refs.request.$el;
+      const sendButtonElement = this.$refs.sendButton;
+      const observer = new IntersectionObserver(
+        (entries, observer) => {
+          entries.forEach(entry => {
+            if (entry.isIntersecting)
+              sendButtonElement.classList.remove("show");
+            // The button should float when it is no longer visible on screen.
+            // This is done by adding the show class to the button.
+            else sendButtonElement.classList.add("show");
           });
-        }
-      },
-      switchVisibility() {
-        this.passwordFieldType =
-          this.passwordFieldType === "password" ? "text" : "password";
-      },
-      clearContent(name, e) {
-        switch (name) {
-          case "auth":
-            this.auth = "None";
-            this.httpUser = "";
-            this.httpPassword = "";
-            this.bearerToken = "";
-            this.showTokenRequest = false;
-            this.tokens = [];
-            this.tokenReqs = [];
-            break;
-          case "headers":
-            this.headers = [];
-            break;
-          case "parameters":
-            this.params = [];
-            break;
-          case "access_token":
-            this.accessTokenName = "";
-            this.oidcDiscoveryUrl = "";
-            this.authUrl = "";
-            this.accessTokenUrl = "";
-            this.clientId = "";
-            this.scope = "";
-            break;
-          case "tokens":
-            this.tokens = [];
-            break;
-          case "tokenReqs":
-            this.tokenReqs = [];
-          default:
-            (this.label = ""),
-              (this.method = "GET"),
-              (this.url = "https://reqres.in"),
-              (this.auth = "None"),
-              (this.path = "/api/users"),
-              (this.auth = "None");
-            this.httpUser = "";
-            this.httpPassword = "";
-            this.bearerToken = "";
-            this.headers = [];
-            this.params = [];
-            this.bodyParams = [];
-            this.rawParams = "";
-            this.showTokenRequest = false;
-            this.tokens = [];
-            this.tokenReqs = [];
-            this.accessTokenName = "";
-            this.oidcDiscoveryUrl = "";
-            this.authUrl = "";
-            this.accessTokenUrl = "";
-            this.clientId = "";
-            this.scope = "";
-        }
-        e.target.innerHTML = this.doneButton;
-        this.$toast.info(this.$t("cleared"), {
-          icon: "clear_all"
-        });
-        setTimeout(
-          () => (e.target.innerHTML = '<i class="material-icons">clear_all</i>'),
-          1000
-        );
-      },
-      saveRequest() {
-        if (!this.checkCollections()) {
-          this.$toast.error(this.$t("create_collection"), {
-            icon: "error"
-          });
-          return;
-        }
-
-        this.editRequest = {
-          url: this.url,
-          path: this.path,
-          method: this.method,
-          auth: this.auth,
-          httpUser: this.httpUser,
-          httpPassword: this.httpPassword,
-          passwordFieldType: this.passwordFieldType,
-          bearerToken: this.bearerToken,
-          headers: this.headers,
-          params: this.params,
-          bodyParams: this.bodyParams,
-          rawParams: this.rawParams,
-          rawInput: this.rawInput,
-          contentType: this.contentType,
-          requestType: this.requestType
-        };
-
-        if (this.selectedRequest.url) {
-          this.editRequest = Object.assign(
-            {},
-            this.selectedRequest,
-            this.editRequest
-          );
-        }
-
-        this.showRequestModal = true;
-      },
-      hideRequestModal() {
-        this.showRequestModal = false;
-        this.editRequest = {};
-      },
-      setExclude(excludedField, excluded) {
-        if (excludedField === "auth") {
-          this.urlExcludes.auth = excluded;
-          this.urlExcludes.httpUser = excluded;
-          this.urlExcludes.httpPassword = excluded;
-          this.urlExcludes.bearerToken = excluded;
-        } else {
-          this.urlExcludes[excludedField] = excluded;
-        }
-        this.setRouteQueryState();
-      },
-      methodChange() {
-        // this.$store.commit('setState', { 'value': ["POST", "PUT", "PATCH"].includes(this.method) ? 'application/json' : '', 'attribute': 'contentType' })
-        this.contentType = ["POST", "PUT", "PATCH"].includes(this.method)
-          ? "application/json"
-          : "";
-      },
-      uploadPayload() {
-        this.rawInput = true;
-        let file = this.$refs.payload.files[0];
-        if (file !== undefined && file !== null) {
-          let reader = new FileReader();
-          reader.onload = e => {
-            this.rawParams = e.target.result;
-          };
-          reader.readAsText(file);
-          this.$toast.info(this.$t("file_imported"), {
-            icon: "attach_file"
-          });
-        } else {
-          this.$toast.error(this.$t("choose_file"), {
-            icon: "attach_file"
-          });
-        }
-      },
-      async handleAccessTokenRequest() {
-        if (
-          this.oidcDiscoveryUrl === "" &&
-          (this.authUrl === "" || this.accessTokenUrl === "")
-        ) {
-          this.$toast.error(this.$t("complete_config_urls"), {
-            icon: "error"
-          });
-          return;
-        }
-        try {
-          const tokenReqParams = {
-            grantType: "code",
-            oidcDiscoveryUrl: this.oidcDiscoveryUrl,
-            authUrl: this.authUrl,
-            accessTokenUrl: this.accessTokenUrl,
-            clientId: this.clientId,
-            scope: this.scope
-          };
-          await tokenRequest(tokenReqParams);
-        } catch (e) {
-          this.$toast.error(e, {
-            icon: "code"
-          });
-        }
-      },
-      async oauthRedirectReq() {
-        let tokenInfo = await oauthRedirect();
-        if (tokenInfo.hasOwnProperty("access_token")) {
-          this.bearerToken = tokenInfo.access_token;
-          this.addOAuthToken({
-            name: this.accessTokenName,
-            value: tokenInfo.access_token
-          });
-        }
-      },
-      addOAuthToken({name, value}) {
-        this.$store.commit("addOAuthToken", {
-          name,
-          value
-        });
-        return false;
-      },
-      removeOAuthToken(index) {
-        const oldTokens = this.tokens.slice();
-        this.$store.commit("removeOAuthToken", index);
-        this.$toast.error(this.$t("deleted"), {
-          icon: "delete",
-          action: {
-            text: this.$t("undo"),
-            onClick: (e, toastObject) => {
-              this.tokens = oldTokens;
-              toastObject.remove();
-            }
-          }
-        });
-      },
-      useOAuthToken(value) {
-        this.bearerToken = value;
-        this.showTokenList = false;
-      },
-      addOAuthTokenReq() {
-        try {
-          const name = this.tokenReqName;
-          const details = JSON.parse(this.tokenReqDetails);
-          this.$store.commit("addOAuthTokenReq", {
-            name,
-            details
-          });
-          this.$toast.info(this.$t("token_request_saved"));
-          this.showTokenRequestList = false;
-        } catch (e) {
-          this.$toast.error(e, {
-            icon: "code"
-          });
-        }
-      },
-      removeOAuthTokenReq(index) {
-        const oldTokenReqs = this.tokenReqs.slice();
-        let targetReqIndex = this.tokenReqs.findIndex(
-          tokenReq => tokenReq.name === this.tokenReqName
-        );
-        if (targetReqIndex < 0) return;
-        this.$store.commit("removeOAuthTokenReq", targetReqIndex);
-        this.$toast.error(this.$t("deleted"), {
-          icon: "delete",
-          action: {
-            text: this.$t("undo"),
-            onClick: (e, toastObject) => {
-              this.tokenReqs = oldTokenReqs;
-              toastObject.remove();
-            }
-          }
-        });
-      },
-      tokenReqChange(event) {
-        let targetReq = this.tokenReqs.find(
-          tokenReq => tokenReq.name === event.target.value
-        );
-        let {
-          oidcDiscoveryUrl,
-          authUrl,
-          accessTokenUrl,
-          clientId,
-          scope
-        } = targetReq.details;
-        this.tokenReqName = targetReq.name;
-        this.oidcDiscoveryUrl = oidcDiscoveryUrl;
-        this.authUrl = authUrl;
-        this.accessTokenUrl = accessTokenUrl;
-        this.clientId = clientId;
-        this.scope = scope;
-      }
-    },
-    async mounted() {
-      this.observeRequestButton();
-      this._keyListener = function (e) {
-        if (e.key === "g" && (e.ctrlKey || e.metaKey)) {
-          e.preventDefault();
-          this.sendRequest();
-        } else if (e.key === "s" && (e.ctrlKey || e.metaKey)) {
-          e.preventDefault();
-          this.saveRequest();
-        } else if (e.key === "k" && (e.ctrlKey || e.metaKey)) {
-          e.preventDefault();
-          this.copyRequest();
-        } else if (e.key === "j" && (e.ctrlKey || e.metaKey)) {
-          e.preventDefault();
-          this.$refs.clearAll.click();
-        }
-      };
-      document.addEventListener("keydown", this._keyListener.bind(this));
-      await this.oauthRedirectReq();
-    },
-    created() {
-      this.urlExcludes = this.$store.state.postwoman.settings.URL_EXCLUDES || {
-        // Exclude authentication by default for security reasons.
-        auth: true,
-        httpUser: true,
-        httpPassword: true,
-        bearerToken: true
-      };
-
-      if (Object.keys(this.$route.query).length)
-        this.setRouteQueries(this.$route.query);
-      this.$watch(
-        vm => [
-          vm.label,
-          vm.method,
-          vm.url,
-          vm.auth,
-          vm.path,
-          vm.httpUser,
-          vm.httpPassword,
-          vm.bearerToken,
-          vm.headers,
-          vm.params,
-          vm.bodyParams,
-          vm.contentType,
-          vm.rawParams
-        ],
-        val => {
-          this.setRouteQueryState();
+        },
+        {
+          rootMargin: "0px",
+          threshold: [0]
         }
       );
-    },
-    beforeDestroy() {
-      document.removeEventListener("keydown", this._keyListener);
+      observer.observe(requestElement);
+    },
+    handleImport() {
+      let textarea = document.getElementById("import-text");
+      let text = textarea.value;
+      try {
+        let parsedCurl = parseCurlCommand(text);
+        let url = new URL(parsedCurl.url.replace(/"/g, "").replace(/'/g, ""));
+        this.url = url.origin;
+        this.path = url.pathname;
+        this.headers = [];
+        if (parsedCurl.headers) {
+          for (const key of Object.keys(parsedCurl.headers)) {
+            this.$store.commit("addHeaders", {
+              key: key,
+              value: parsedCurl.headers[key]
+            });
+          }
+        }
+        this.method = parsedCurl.method.toUpperCase();
+        if (parsedCurl["data"]) {
+          this.rawInput = true;
+          this.rawParams = parsedCurl["data"];
+        }
+        this.showModal = false;
+      } catch (error) {
+        this.showModal = false;
+        this.$toast.error(this.$t("curl_invalid_format"), {
+          icon: "error"
+        });
+      }
+    },
+    switchVisibility() {
+      this.passwordFieldType =
+        this.passwordFieldType === "password" ? "text" : "password";
+    },
+    clearContent(name, e) {
+      switch (name) {
+        case "auth":
+          this.auth = "None";
+          this.httpUser = "";
+          this.httpPassword = "";
+          this.bearerToken = "";
+          this.showTokenRequest = false;
+          this.tokens = [];
+          this.tokenReqs = [];
+          break;
+        case "headers":
+          this.headers = [];
+          break;
+        case "parameters":
+          this.params = [];
+          break;
+        case "access_token":
+          this.accessTokenName = "";
+          this.oidcDiscoveryUrl = "";
+          this.authUrl = "";
+          this.accessTokenUrl = "";
+          this.clientId = "";
+          this.scope = "";
+          break;
+        case "tokens":
+          this.tokens = [];
+          break;
+        case "tokenReqs":
+          this.tokenReqs = [];
+        default:
+          (this.label = ""),
+            (this.method = "GET"),
+            (this.url = "https://reqres.in"),
+            (this.auth = "None"),
+            (this.path = "/api/users"),
+            (this.auth = "None");
+          this.httpUser = "";
+          this.httpPassword = "";
+          this.bearerToken = "";
+          this.headers = [];
+          this.params = [];
+          this.bodyParams = [];
+          this.rawParams = "";
+          this.showTokenRequest = false;
+          this.tokens = [];
+          this.tokenReqs = [];
+          this.accessTokenName = "";
+          this.oidcDiscoveryUrl = "";
+          this.authUrl = "";
+          this.accessTokenUrl = "";
+          this.clientId = "";
+          this.scope = "";
+      }
+      e.target.innerHTML = this.doneButton;
+      this.$toast.info(this.$t("cleared"), {
+        icon: "clear_all"
+      });
+      setTimeout(
+        () => (e.target.innerHTML = '<i class="material-icons">clear_all</i>'),
+        1000
+      );
+    },
+    saveRequest() {
+      if (!this.checkCollections()) {
+        this.$toast.error(this.$t("create_collection"), {
+          icon: "error"
+        });
+        return;
+      }
+
+      this.editRequest = {
+        url: this.url,
+        path: this.path,
+        method: this.method,
+        auth: this.auth,
+        httpUser: this.httpUser,
+        httpPassword: this.httpPassword,
+        passwordFieldType: this.passwordFieldType,
+        bearerToken: this.bearerToken,
+        headers: this.headers,
+        params: this.params,
+        bodyParams: this.bodyParams,
+        rawParams: this.rawParams,
+        rawInput: this.rawInput,
+        contentType: this.contentType,
+        requestType: this.requestType
+      };
+
+      if (this.selectedRequest.url) {
+        this.editRequest = Object.assign(
+          {},
+          this.selectedRequest,
+          this.editRequest
+        );
+      }
+
+      this.showRequestModal = true;
+    },
+    hideRequestModal() {
+      this.showRequestModal = false;
+      this.editRequest = {};
+    },
+    setExclude(excludedField, excluded) {
+      if (excludedField === "auth") {
+        this.urlExcludes.auth = excluded;
+        this.urlExcludes.httpUser = excluded;
+        this.urlExcludes.httpPassword = excluded;
+        this.urlExcludes.bearerToken = excluded;
+      } else {
+        this.urlExcludes[excludedField] = excluded;
+      }
+      this.setRouteQueryState();
+    },
+    methodChange() {
+      // this.$store.commit('setState', { 'value': ["POST", "PUT", "PATCH"].includes(this.method) ? 'application/json' : '', 'attribute': 'contentType' })
+      this.contentType = ["POST", "PUT", "PATCH"].includes(this.method)
+        ? "application/json"
+        : "";
+    },
+    uploadPayload() {
+      this.rawInput = true;
+      let file = this.$refs.payload.files[0];
+      if (file !== undefined && file !== null) {
+        let reader = new FileReader();
+        reader.onload = e => {
+          this.rawParams = e.target.result;
+        };
+        reader.readAsText(file);
+        this.$toast.info(this.$t("file_imported"), {
+          icon: "attach_file"
+        });
+      } else {
+        this.$toast.error(this.$t("choose_file"), {
+          icon: "attach_file"
+        });
+      }
+    },
+    async handleAccessTokenRequest() {
+      if (
+        this.oidcDiscoveryUrl === "" &&
+        (this.authUrl === "" || this.accessTokenUrl === "")
+      ) {
+        this.$toast.error(this.$t("complete_config_urls"), {
+          icon: "error"
+        });
+        return;
+      }
+      try {
+        const tokenReqParams = {
+          grantType: "code",
+          oidcDiscoveryUrl: this.oidcDiscoveryUrl,
+          authUrl: this.authUrl,
+          accessTokenUrl: this.accessTokenUrl,
+          clientId: this.clientId,
+          scope: this.scope
+        };
+        await tokenRequest(tokenReqParams);
+      } catch (e) {
+        this.$toast.error(e, {
+          icon: "code"
+        });
+      }
+    },
+    async oauthRedirectReq() {
+      let tokenInfo = await oauthRedirect();
+      if (tokenInfo.hasOwnProperty("access_token")) {
+        this.bearerToken = tokenInfo.access_token;
+        this.addOAuthToken({
+          name: this.accessTokenName,
+          value: tokenInfo.access_token
+        });
+      }
+    },
+    addOAuthToken({ name, value }) {
+      this.$store.commit("addOAuthToken", {
+        name,
+        value
+      });
+      return false;
+    },
+    removeOAuthToken(index) {
+      const oldTokens = this.tokens.slice();
+      this.$store.commit("removeOAuthToken", index);
+      this.$toast.error(this.$t("deleted"), {
+        icon: "delete",
+        action: {
+          text: this.$t("undo"),
+          onClick: (e, toastObject) => {
+            this.tokens = oldTokens;
+            toastObject.remove();
+          }
+        }
+      });
+    },
+    useOAuthToken(value) {
+      this.bearerToken = value;
+      this.showTokenList = false;
+    },
+    addOAuthTokenReq() {
+      try {
+        const name = this.tokenReqName;
+        const details = JSON.parse(this.tokenReqDetails);
+        this.$store.commit("addOAuthTokenReq", {
+          name,
+          details
+        });
+        this.$toast.info(this.$t("token_request_saved"));
+        this.showTokenRequestList = false;
+      } catch (e) {
+        this.$toast.error(e, {
+          icon: "code"
+        });
+      }
+    },
+    removeOAuthTokenReq(index) {
+      const oldTokenReqs = this.tokenReqs.slice();
+      let targetReqIndex = this.tokenReqs.findIndex(
+        tokenReq => tokenReq.name === this.tokenReqName
+      );
+      if (targetReqIndex < 0) return;
+      this.$store.commit("removeOAuthTokenReq", targetReqIndex);
+      this.$toast.error(this.$t("deleted"), {
+        icon: "delete",
+        action: {
+          text: this.$t("undo"),
+          onClick: (e, toastObject) => {
+            this.tokenReqs = oldTokenReqs;
+            toastObject.remove();
+          }
+        }
+      });
+    },
+    tokenReqChange(event) {
+      let targetReq = this.tokenReqs.find(
+        tokenReq => tokenReq.name === event.target.value
+      );
+      let {
+        oidcDiscoveryUrl,
+        authUrl,
+        accessTokenUrl,
+        clientId,
+        scope
+      } = targetReq.details;
+      this.tokenReqName = targetReq.name;
+      this.oidcDiscoveryUrl = oidcDiscoveryUrl;
+      this.authUrl = authUrl;
+      this.accessTokenUrl = accessTokenUrl;
+      this.clientId = clientId;
+      this.scope = scope;
     }
-  };
+  },
+  async mounted() {
+    this.observeRequestButton();
+    this._keyListener = function(e) {
+      if (e.key === "g" && (e.ctrlKey || e.metaKey)) {
+        e.preventDefault();
+        this.sendRequest();
+      } else if (e.key === "s" && (e.ctrlKey || e.metaKey)) {
+        e.preventDefault();
+        this.saveRequest();
+      } else if (e.key === "k" && (e.ctrlKey || e.metaKey)) {
+        e.preventDefault();
+        this.copyRequest();
+      } else if (e.key === "j" && (e.ctrlKey || e.metaKey)) {
+        e.preventDefault();
+        this.$refs.clearAll.click();
+      }
+    };
+    document.addEventListener("keydown", this._keyListener.bind(this));
+    await this.oauthRedirectReq();
+  },
+  created() {
+    this.urlExcludes = this.$store.state.postwoman.settings.URL_EXCLUDES || {
+      // Exclude authentication by default for security reasons.
+      auth: true,
+      httpUser: true,
+      httpPassword: true,
+      bearerToken: true
+    };
+
+    if (Object.keys(this.$route.query).length)
+      this.setRouteQueries(this.$route.query);
+    this.$watch(
+      vm => [
+        vm.label,
+        vm.method,
+        vm.url,
+        vm.auth,
+        vm.path,
+        vm.httpUser,
+        vm.httpPassword,
+        vm.bearerToken,
+        vm.headers,
+        vm.params,
+        vm.bodyParams,
+        vm.contentType,
+        vm.rawParams
+      ],
+      val => {
+        this.setRouteQueryState();
+      }
+    );
+  },
+  beforeDestroy() {
+    document.removeEventListener("keydown", this._keyListener);
+  }
+};
 </script>