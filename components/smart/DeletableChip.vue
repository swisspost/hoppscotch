<template>
  <span class="chip">
    <span><slot></slot></span>
    <ButtonSecondary
      class="p-2 close-button icon"
      icon="close"
      @click.native="$emit('chip-delete')"
    />
  </span>
</template>

<style scoped lang="scss">
.chip {
  @apply inline-flex;
  @apply items-center;
  @apply justify-center;
  @apply rounded-lg;
  @apply m-1;
  @apply pl-4;
  @apply bg-primaryDark;
  @apply text-secondary;
  @apply font-mono;
<<<<<<< HEAD

=======
>>>>>>> ed91486d
  @apply border border-divider;
}

.close-button {
  @apply text-base;
}
</style><|MERGE_RESOLUTION|>--- conflicted
+++ resolved
@@ -20,10 +20,6 @@
   @apply bg-primaryDark;
   @apply text-secondary;
   @apply font-mono;
-<<<<<<< HEAD
-
-=======
->>>>>>> ed91486d
   @apply border border-divider;
 }
 
