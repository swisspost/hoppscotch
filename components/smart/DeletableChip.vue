--- conflicted
+++ resolved
@@ -20,12 +20,6 @@
   @apply bg-primaryDark;
   @apply text-secondary;
   @apply font-mono;
-
-<<<<<<< HEAD
-=======
-  @apply ease-in-out;
-  @apply duration-150;
->>>>>>> 1ee2fecb
   @apply border border-divider;
 }
 
